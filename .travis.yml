sudo: required
dist: trusty

branches:
  except:
    - /^v[-.0-9]+$/

language: java

jdk:
  - oraclejdk8

<<<<<<< HEAD
=======
addons:
  apt:
    packages:
      - oracle-java8-installer

>>>>>>> 2aae8336
install: true

script: mvn -Plibrary verify

cache:
  directories:
    - $HOME/.m2
    - tool-ui/bower_components
    - tool-ui/node
    - tool-ui/node_modules

after_success:
  - git clone https://github.com/perfectsense/travis-maven-deploy.git && travis-maven-deploy/deploy.sh<|MERGE_RESOLUTION|>--- conflicted
+++ resolved
@@ -10,14 +10,6 @@
 jdk:
   - oraclejdk8
 
-<<<<<<< HEAD
-=======
-addons:
-  apt:
-    packages:
-      - oracle-java8-installer
-
->>>>>>> 2aae8336
 install: true
 
 script: mvn -Plibrary verify
