<?xml version="1.0" encoding="UTF-8"?>
<project xmlns="http://maven.apache.org/POM/4.0.0"
        xmlns:xsi="http://www.w3.org/2001/XMLSchema-instance"
        xsi:schemaLocation="http://maven.apache.org/POM/4.0.0
        http://maven.apache.org/maven-v4_0_0.xsd">

    <modelVersion>4.0.0</modelVersion>

    <parent>
        <groupId>com.psddev</groupId>
        <artifactId>dari-parent</artifactId>
<<<<<<< HEAD
        <version>2.4-SNAPSHOT</version>
=======
        <version>2.3-1191</version>
>>>>>>> 801e5e65
    </parent>

    <properties>
        <dari.version>2.3-1191</dari.version>
    </properties>

    <groupId>com.psddev</groupId>
    <artifactId>cms</artifactId>
<<<<<<< HEAD
    <version>2.4-SNAPSHOT</version>
=======
    <version>2.3-2117</version>
>>>>>>> 801e5e65
    <packaging>pom</packaging>

    <name>BrightSpot CMS</name>

    <modules>
        <module>app-archetype</module>
        <module>db</module>
        <module>tool-ui</module>
    </modules>

    <dependencyManagement>
        <dependencies>
            <dependency>
                <groupId>com.github.rjeschke</groupId>
                <artifactId>txtmark</artifactId>
                <version>0.9</version>
            </dependency>

            <dependency>
                <groupId>com.google.zxing</groupId>
                <artifactId>core</artifactId>
                <version>2.2</version>
            </dependency>

            <dependency>
                <groupId>com.psddev</groupId>
                <artifactId>cms-db</artifactId>
                <version>2.4-SNAPSHOT</version>
            </dependency>

            <dependency>
                <groupId>com.psddev</groupId>
                <artifactId>dari-db</artifactId>
<<<<<<< HEAD
                <version>2.4-SNAPSHOT</version>
=======
                <version>${dari.version}</version>
>>>>>>> 801e5e65
            </dependency>

            <dependency>
                <groupId>com.psddev</groupId>
                <artifactId>dari-util</artifactId>
<<<<<<< HEAD
                <version>2.4-SNAPSHOT</version>
=======
                <version>${dari.version}</version>
>>>>>>> 801e5e65
            </dependency>

            <dependency>
                <groupId>javax.servlet</groupId>
                <artifactId>servlet-api</artifactId>
                <version>2.5</version>
            </dependency>

            <dependency>
                <groupId>javax.servlet.jsp</groupId>
                <artifactId>jsp-api</artifactId>
                <version>2.1</version>
            </dependency>

            <dependency>
                <groupId>org.slf4j</groupId>
                <artifactId>slf4j-api</artifactId>
                <version>1.6.0</version>
            </dependency>

            <dependency>
                <groupId>org.slf4j</groupId>
                <artifactId>slf4j-jdk14</artifactId>
                <version>1.6.0</version>
            </dependency>
        </dependencies>
    </dependencyManagement>

    <repositories>
        <repository>
            <id>public.psddev</id>
            <url>http://public.psddev.com/maven</url>
            <snapshots>
                <updatePolicy>always</updatePolicy>
            </snapshots>
        </repository>
    </repositories>

    <pluginRepositories>
        <pluginRepository>
            <id>public.psddev</id>
            <url>http://public.psddev.com/maven</url>
            <snapshots>
                <updatePolicy>always</updatePolicy>
            </snapshots>
        </pluginRepository>
    </pluginRepositories>

</project><|MERGE_RESOLUTION|>--- conflicted
+++ resolved
@@ -9,11 +9,7 @@
     <parent>
         <groupId>com.psddev</groupId>
         <artifactId>dari-parent</artifactId>
-<<<<<<< HEAD
-        <version>2.4-SNAPSHOT</version>
-=======
         <version>2.3-1191</version>
->>>>>>> 801e5e65
     </parent>
 
     <properties>
@@ -22,11 +18,7 @@
 
     <groupId>com.psddev</groupId>
     <artifactId>cms</artifactId>
-<<<<<<< HEAD
     <version>2.4-SNAPSHOT</version>
-=======
-    <version>2.3-2117</version>
->>>>>>> 801e5e65
     <packaging>pom</packaging>
 
     <name>BrightSpot CMS</name>
@@ -60,21 +52,13 @@
             <dependency>
                 <groupId>com.psddev</groupId>
                 <artifactId>dari-db</artifactId>
-<<<<<<< HEAD
-                <version>2.4-SNAPSHOT</version>
-=======
                 <version>${dari.version}</version>
->>>>>>> 801e5e65
             </dependency>
 
             <dependency>
                 <groupId>com.psddev</groupId>
                 <artifactId>dari-util</artifactId>
-<<<<<<< HEAD
-                <version>2.4-SNAPSHOT</version>
-=======
                 <version>${dari.version}</version>
->>>>>>> 801e5e65
             </dependency>
 
             <dependency>
