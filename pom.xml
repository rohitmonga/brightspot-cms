--- conflicted
+++ resolved
@@ -86,7 +86,6 @@
             </dependency>
 
             <dependency>
-<<<<<<< HEAD
                 <groupId>junit</groupId>
                 <artifactId>junit</artifactId>
                 <version>4.12</version>
@@ -96,11 +95,12 @@
                 <groupId>com.h2database</groupId>
                 <artifactId>h2</artifactId>
                 <version>1.3.166</version>
-=======
+            </dependency>
+
+            <dependency>
                 <groupId>org.atmosphere</groupId>
                 <artifactId>atmosphere-runtime</artifactId>
                 <version>2.3.3</version>
->>>>>>> ad7fde87
             </dependency>
 
             <dependency>
