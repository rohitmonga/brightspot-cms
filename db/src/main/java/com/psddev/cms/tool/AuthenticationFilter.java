--- conflicted
+++ resolved
@@ -40,15 +40,13 @@
      */
     @Deprecated
     public static final String USER_ATTRIBUTE = ATTRIBUTE_PREFIX + "user";
-<<<<<<< HEAD
+
+    public static final String USER_TOKEN = ATTRIBUTE_PREFIX + "token";
 
     /**
      * @deprecated Don't use this directly.
      */
     @Deprecated
-=======
-    public static final String USER_TOKEN = ATTRIBUTE_PREFIX + "token";
->>>>>>> 24f3a480
     public static final String USER_CHECKED_ATTRIBUTE = ATTRIBUTE_PREFIX + "userChecked";
 
     public static final String USER_SETTINGS_CHANGED_ATTRIBUTE = ATTRIBUTE_PREFIX + "userSettingsChanged";
@@ -173,55 +171,39 @@
          * @param user Can't be {@code null}.
          */
         public static void logIn(HttpServletRequest request, HttpServletResponse response, ToolUser user) {
-<<<<<<< HEAD
-            String userId = user.getId().toString();
-=======
             String token = (String) request.getAttribute(USER_TOKEN);
+
             if (token == null || (user != null && user.getId().toString().equals(token))) {
                 token = user.generateLoginToken();
+
             } else {
                 user.refreshLoginToken(token);
             }
 
-            Cookie cookie = new Cookie(USER_COOKIE, token);
-
-            cookie.setPath("/");
-            cookie.setSecure(JspUtils.isSecure(request));
-            JspUtils.setSignedCookie(response, cookie);
->>>>>>> 24f3a480
-
-            setSignedCookie(request, response, TOOL_USER_COOKIE, userId, -1, true);
-            setSignedCookie(request, response, INSECURE_TOOL_USER_COOKIE, userId, -1, false);
+            setSignedCookie(request, response, TOOL_USER_COOKIE, token, -1, true);
+            setSignedCookie(request, response, INSECURE_TOOL_USER_COOKIE, token, -1, false);
             request.setAttribute(USER_ATTRIBUTE, user);
             request.setAttribute(USER_TOKEN, token);
             request.setAttribute(USER_CHECKED_ATTRIBUTE, Boolean.TRUE);
         }
 
-<<<<<<< HEAD
         /**
          * Logs out the current tool user.
          *
          * @param request Can't be {@code null}.
          * @param response Can't be {@code null}.
          */
-        public static void logOut(HttpServletRequest request, HttpServletResponse response) {
-            setSignedCookie(request, response, TOOL_USER_COOKIE, "", 0, true);
-            setSignedCookie(request, response, INSECURE_TOOL_USER_COOKIE, "", 0, false);
-        }
-=======
-        /** Logs out the current tool user. */
         public static void logOut(HttpServletRequest request, HttpServletResponse response) {
             if (request != null) {
                 ToolUser user = getUser(request);
                 String token = (String) request.getAttribute(USER_TOKEN);
+
                 user.removeLoginToken(token);
             }
 
-            Cookie cookie = new Cookie(USER_COOKIE, null);
-
-            cookie.setMaxAge(0);
-            cookie.setPath("/");
->>>>>>> 24f3a480
+            setSignedCookie(request, response, TOOL_USER_COOKIE, "", 0, true);
+            setSignedCookie(request, response, INSECURE_TOOL_USER_COOKIE, "", 0, false);
+        }
 
         /**
          * Logs out the current tool user.
@@ -372,7 +354,6 @@
                 preview = (Preview) request.getAttribute(PREVIEW_ATTRIBUTE);
 
             } else {
-<<<<<<< HEAD
                 String cookieValue = JspUtils.getSignedCookie(request, PREVIEW_COOKIE);
 
                 if (cookieValue == null || cookieValue.length() < PREVIEW_COOKIE.length()) {
@@ -388,15 +369,6 @@
                 }
 
                 request.setAttribute(PREVIEW_CHECKED_ATTRIBUTE, Boolean.TRUE);
-=======
-                long sessionTimeout = Settings.getOrDefault(long.class, "cms/tool/sessionTimeout", 0L);
-                String token = ObjectUtils.to(String.class, JspUtils.getSignedCookieWithExpiry(request, USER_COOKIE, sessionTimeout));
-                user = ToolUser.Static.getByToken(token);
-
-                request.setAttribute(USER_ATTRIBUTE, user);
-                request.setAttribute(USER_TOKEN, token);
-                request.setAttribute(USER_CHECKED_ATTRIBUTE, Boolean.TRUE);
->>>>>>> 24f3a480
             }
 
             return preview;
