--- conflicted
+++ resolved
@@ -707,7 +707,6 @@
         return storageSetting;
     }
 
-<<<<<<< HEAD
     public static String getStoragePath(Optional<ObjectField> field) {
 
         if (field.isPresent()) {
@@ -722,12 +721,8 @@
         }
     }
 
-    static Map<String, Object> extractMetadata(StorageItem storageItem, Optional<InputStream> optionalStream) {
-        String contentType = storageItem.getContentType();
-=======
     static void tryExtractMetadata(StorageItem storageItem, Map<String, Object> fieldValueMetadata, Optional<InputStream> optionalStream) {
 
->>>>>>> 34adb9e3
         ImageMetadataMap metadata = null;
         InputStream inputStream = null;
         String contentType = storageItem.getContentType();
