package com.psddev.cms.tool.page;

import com.psddev.cms.db.ImageTag;
import com.psddev.cms.db.ResizeOption;
import com.psddev.cms.db.Site;
import com.psddev.cms.tool.CmsTool;
import com.psddev.cms.tool.PageServlet;
import com.psddev.cms.tool.Search;
import com.psddev.cms.tool.ToolPageContext;
import com.psddev.dari.db.Query;
import com.psddev.dari.db.State;
import com.psddev.dari.util.ImageEditor;
import com.psddev.dari.util.ObjectUtils;
import com.psddev.dari.util.PaginatedResult;
import com.psddev.dari.util.RoutingFilter;
import com.psddev.dari.util.StorageItem;

import javax.servlet.ServletException;
import java.io.IOException;
import java.util.ArrayList;
import java.util.List;
import java.util.Map;
import java.util.UUID;

@RoutingFilter.Path(application = "cms", value = "/searchCarousel")
public class SearchCarousel extends PageServlet {

    @Override
    protected String getPermissionId() {
        return null;
    }

    @Override
    protected void doService(ToolPageContext page) throws IOException, ServletException {
        Search search = new Search();
        String searchString = page.param(String.class, "search");
        Long searchOffset = page.param(Long.class, Search.OFFSET_PARAMETER);

        search.getState().putAll((Map<String, Object>) ObjectUtils.fromJson(searchString));

        if (searchOffset != null) {
            search.setOffset(searchOffset);
        }

        PaginatedResult<?> result = search.toQuery(page.getSite()).select(search.getOffset(), search.getLimit());

        List<Object> items = new ArrayList<>();

        for (Object resultItem : result.getItems()) {
            items.add(resultItem);
        }

        UUID currentContentId = page.param(UUID.class, "id");
        boolean included = true;

        if (searchOffset == null) { // only splice in the current object if this is the initial page and the current object isn't in the result list
            Object currentContent = currentContentId == null ? null : Query.fromAll().where("id = ?", currentContentId).first();

            if (currentContent != null && !items.contains(currentContent)) {
                included = false;
                items.add(0, currentContent);
            }
        }

        if (items.size() <= 1 && !result.hasPrevious()) {
            return;
        }

        page.writeStart("div", "class", "widget-searchCarousel",
                "data-next-page", result.hasNext() ? page.url("", Search.OFFSET_PARAMETER, result.getNextOffset()) : "",
                "data-prev-page", result.hasPrevious() ? page.url("", Search.OFFSET_PARAMETER, result.getPreviousOffset()) : "",
                "data-start-index", search.getOffset());

            for (Object item : items) {
                State itemState = State.getInstance(item);
                UUID itemId = itemState.getId();
                StorageItem itemPreview = item instanceof SearchCarouselPreviewable
                        ? ((SearchCarouselPreviewable) item).getSearchCarouselPreview()
                        : itemState.getPreview();

                page.writeStart("a",
                        "class", (itemId.equals(currentContentId) ? "widget-searchCarousel-item-selected" + (included ? "" : " notIncluded") : null),
                        "data-objectId", itemState.getId(),
                        "target", "_top",
                        "href", page.toolUrl(CmsTool.class, "/content/edit.jsp",
                                "id", itemState.getId(),
                                "search", ObjectUtils.toJson(search.getState().getSimpleValues())));

                    boolean itemPreviewImage = false;

                    if (itemPreview != null) {
                        String previewContentType = itemPreview.getContentType();

                        if (previewContentType != null && previewContentType.startsWith("image/")) {
                            itemPreviewImage = true;
                        }
                    }

                    if (itemPreviewImage) {
                        String itemPreviewUrl = ImageEditor.Static.getDefault() != null
                                ? new ImageTag.Builder(itemPreview)
                                .setHeight(300)
                                .setResizeOption(ResizeOption.ONLY_SHRINK_LARGER)
                                .toUrl()
                                : itemPreview.getPublicUrl();

                        Site owner = itemState.as(Site.ObjectModification.class).getOwner();

                        page.writeStart("figure");
                            page.writeElement("img",
                                    "src", itemPreviewUrl,
<<<<<<< HEAD
                                    "alt", (owner != null ? (page.getObjectLabel(owner) + ": ") : "") +
                                            (page.getTypeLabel(item) + ": ") + page.getObjectLabelOrDefault(item, ToolPageContext.DEFAULT_OBJECT_LABEL));
=======
                                    "alt", (page.getObjectLabel(itemState.as(Site.ObjectModification.class).getOwner()) + ": ")
                                            + (page.getTypeLabel(item) + ": ") + page.getObjectLabel(item));
>>>>>>> f3a9f286

                            page.writeStart("figcaption");
                                page.writeTypeObjectLabel(item);
                            page.writeEnd();
                        page.writeEnd();

                    } else {
                        page.writeTypeObjectLabel(item);
                    }
                page.writeEnd();
            }
        page.writeEnd();
    }
}<|MERGE_RESOLUTION|>--- conflicted
+++ resolved
@@ -109,13 +109,8 @@
                         page.writeStart("figure");
                             page.writeElement("img",
                                     "src", itemPreviewUrl,
-<<<<<<< HEAD
-                                    "alt", (owner != null ? (page.getObjectLabel(owner) + ": ") : "") +
-                                            (page.getTypeLabel(item) + ": ") + page.getObjectLabelOrDefault(item, ToolPageContext.DEFAULT_OBJECT_LABEL));
-=======
-                                    "alt", (page.getObjectLabel(itemState.as(Site.ObjectModification.class).getOwner()) + ": ")
-                                            + (page.getTypeLabel(item) + ": ") + page.getObjectLabel(item));
->>>>>>> f3a9f286
+                                    "alt", ((owner != null ? (page.getObjectLabel(itemState.as(Site.ObjectModification.class).getOwner()) + ": ") : "") 
+                                            + (page.getTypeLabel(item) + ": ") + page.getObjectLabel(item)));
 
                             page.writeStart("figcaption");
                                 page.writeTypeObjectLabel(item);
