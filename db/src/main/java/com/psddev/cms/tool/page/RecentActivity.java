--- conflicted
+++ resolved
@@ -41,7 +41,6 @@
         long offset = page.param(long.class, "offset");
         int limit = page.pageParam(Integer.class, "limit", 20);
 
-<<<<<<< HEAD
         if (type == null) {
             type = Type.EVERYONE;
         }
@@ -52,7 +51,7 @@
             result = null;
 
         } else {
-            Query<?> contentQuery = (itemType != null ? Query.fromType(itemType) : Query.from(Content.class)).
+            Query<?> contentQuery = (itemType != null ? Query.fromType(itemType) : Query.fromGroup(Content.SEARCHABLE_GROUP)).
                     where(page.siteItemsSearchPredicate()).
                     and(Content.UPDATE_DATE_FIELD + " != missing").
                     sortDescending(Content.UPDATE_DATE_FIELD);
@@ -69,13 +68,6 @@
                 case ME :
                     contentQuery.and(Content.UPDATE_USER_FIELD + " = ?", page.getUser());
                     break;
-=======
-        Query<?> contentQuery = (itemType != null ? Query.fromType(itemType) : Query.fromGroup(Content.SEARCHABLE_GROUP)).
-                where(page.siteItemsSearchPredicate()).
-                and(Content.UPDATE_DATE_FIELD + " != missing").
-                and(Content.UPDATE_DATE_FIELD + " <= ?", date).
-                sortDescending(Content.UPDATE_DATE_FIELD);
->>>>>>> 4e73cc46
 
                 default :
                     break;
