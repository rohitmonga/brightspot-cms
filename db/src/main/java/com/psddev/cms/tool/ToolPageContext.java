--- conflicted
+++ resolved
@@ -1955,11 +1955,8 @@
             write("var RTE_ENABLE_ANNOTATIONS = ", getCmsTool().isEnableAnnotations(), ';');
             write("var DISABLE_TOOL_CHECKS = ", getCmsTool().isDisableToolChecks(), ';');
             write("var COMMON_TIMES = ", ObjectUtils.toJson(commonTimes), ';');
-<<<<<<< HEAD
             write("var RICH_TEXT_ELEMENTS = ", ObjectUtils.toJson(richTextElements), ';');
-=======
             write("var ENABLE_PADDED_CROPS = ", getCmsTool().isEnablePaddedCrop(), ';');
->>>>>>> 76ad39e2
             write("var DISABLE_CODE_MIRROR_RICH_TEXT_EDITOR = ", getCmsTool().isDisableCodeMirrorRichTextEditor(), ';');
             write("var DISABLE_RTC = ", getCmsTool().isDisableRtc(), ';');
         writeEnd();
