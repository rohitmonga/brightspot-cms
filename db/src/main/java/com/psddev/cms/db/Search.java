package com.psddev.cms.db;

import com.psddev.dari.db.ComparisonPredicate;
import com.psddev.dari.db.CompoundPredicate;
import com.psddev.dari.db.ObjectField;
import com.psddev.dari.db.ObjectType;
import com.psddev.dari.db.Predicate;
import com.psddev.dari.db.PredicateParser;
import com.psddev.dari.db.Query;
import com.psddev.dari.db.Record;
import com.psddev.dari.db.Recordable;
import com.psddev.dari.util.CollectionUtils;
import com.psddev.dari.util.ObjectUtils;
import org.apache.commons.codec.language.Metaphone;

import java.util.Arrays;
import java.util.ArrayList;
import java.util.Collections;
import java.util.HashSet;
import java.util.Iterator;
import java.util.LinkedHashSet;
import java.util.List;
import java.util.Set;
import java.util.UUID;
import java.util.regex.Matcher;
import java.util.regex.Pattern;

@Deprecated
public class Search extends Record {

    private static final Metaphone METAPHONE = new Metaphone();

    @Required
    private String displayName;

    @Indexed(unique = true)
    @Required
    private String internalName;

    private Set<ObjectType> types;
    private List<Rule> rules = new ArrayList<Rule>(Arrays.asList(new StopWords()));

    public String getDisplayName() {
        return displayName;
    }

    public void setDisplayName(String displayName) {
        this.displayName = displayName;
    }

    public String getInternalName() {
        return internalName;
    }

    public void setInternalName(String internalName) {
        this.internalName = internalName;
    }

    public Set<ObjectType> getTypes() {
        if (types == null) {
            setTypes(new HashSet<ObjectType>());
        }
        return types;
    }

    public void setTypes(Set<ObjectType> types) {
        this.types = types;
    }

    public List<Rule> getRules() {
        if (rules == null) {
            setRules(new ArrayList<Rule>());
        }
        return rules;
    }

    public void setRules(List<Rule> rules) {
        this.rules = rules;
    }

    // --- Fluent methods ---
    public static Search named(String name) {
        return Query.from(Search.class).where("internalName = ?", name).first();
    }

    public Search addTypes(ObjectType... types) {
        if (types != null) {
            for (ObjectType type : types) {
                getTypes().add(type);
            }
        }
        return this;
    }

    public Search addTypes(Class<?>... classes) {
        if (classes != null) {
            for (Class<?> c : classes) {
                getTypes().add(ObjectType.getInstance(c));
            }
        }
        return this;
    }

    public Search addRule(Rule rule) {
        getRules().add(rule);
        return this;
    }

    public Search addStopWords(String... stopWords) {
        if (stopWords != null) {
            StopWords rule = null;

            for (Rule r : getRules()) {
                if (r instanceof StopWords) {
                    rule = (StopWords) r;
                    break;
                }
            }

            if (rule == null) {
                rule = new StopWords();
                addRule(rule);
            }

            Collections.addAll(rule.getStopWords(), stopWords);
        }

        return this;
    }

    public Search boostType(double boost, ObjectType type) {
        BoostType rule = new BoostType();
        rule.setBoost(boost);
        rule.setType(type);
        return addRule(rule);
    }

    public Search boostType(double boost, Class<?> objectClass) {
        return boostType(boost, ObjectType.getInstance(objectClass));
    }

    public Search boostLabels(double boost) {
        if (boost != 1.0) {
            for (Rule rule : getRules()) {
                if (rule instanceof BoostLabels) {
                    ((BoostLabels) rule).setBoost(boost);
                    return this;
                }
            }

            BoostLabels rule = new BoostLabels();
            rule.setBoost(boost);
            addRule(rule);

        } else {
            for (Iterator<Rule> i = getRules().iterator(); i.hasNext();) {
                Rule rule = i.next();
                if (rule instanceof BoostLabels) {
                    i.remove();
                }
            }
        }

        return this;
    }

    public Search boostFields(double boost, ObjectType type, String... fields) {
        BoostFields rule = new BoostFields();
        rule.setBoost(boost);
        rule.setType(type);
        Collections.addAll(rule.getFields(), fields);
        return addRule(rule);
    }

    public Search boostFields(double boost, Class<?> objectClass, String... fields) {
        return boostFields(boost, ObjectType.getInstance(objectClass), fields);
    }

    public Search boostPhrase(double boost, String pattern, ObjectType type, String predicate) {
        BoostPhrase rule = new BoostPhrase();
        rule.setBoost(boost);
        rule.setPattern(pattern);
        rule.setType(type);
        rule.setPredicate(predicate);
        return addRule(rule);
    }

    public Search boostPhrase(double boost, String pattern, Class<?> objectClass, String predicate) {
        return boostPhrase(boost, pattern, ObjectType.getInstance(objectClass), predicate);
    }

    public Search addTypeKeywords(double boost, ObjectType type, String... keywords) {
        if (keywords != null) {
            TypeKeywords rule = new TypeKeywords();
            rule.setBoost(boost);
            rule.setType(type);
            Collections.addAll(rule.getKeywords(), keywords);
            addRule(rule);
        }
        return this;
    }

    public Search addTypeKeywords(double boost, Class<?> objectClass, String... keywords) {
        return addTypeKeywords(boost, ObjectType.getInstance(objectClass), keywords);
    }

    public Search boostDirectoryItems(final double boost) {
        return addRule(new Rule() {
            public void apply(Search search, SearchQuery query, List<String> queryTerms) {
                query.sortRelevant(boost, Directory.Static.hasPathPredicate());
            }
        });
    }

    private List<String> normalizeTerms(Object... terms) {
        List<String> normalized = new ArrayList<String>();

        for (Object term : CollectionUtils.recursiveIterable(terms)) {
<<<<<<< HEAD
            if (term instanceof Recordable) {
=======
            if (term == null) {
                continue;

            } else if (term instanceof Recordable) {
>>>>>>> ea1cc62f
                normalized.add(((Recordable) term).getState().getId().toString());

            } else if (term != null) {
                String termString = term.toString();
                char[] letters = termString.toCharArray();
                int lastEnd = 0;

                for (int i = 0, length = letters.length; i < length; ++i) {
                    char letter = letters[i];

                    if (Character.isWhitespace(letter)) {
                        int end = i;
<<<<<<< HEAD
                        for (++i; i < length && Character.isWhitespace(letters[i]); ) {
                            ++i;
=======
                        for (++ i; i < length && Character.isWhitespace(letters[i]);) {
                            ++ i;
>>>>>>> ea1cc62f
                        }

                        String word = termString.substring(lastEnd, end);
                        lastEnd = i;
                        normalized.add(word);
                    }
                }

                normalized.add(termString.substring(lastEnd));
            }
        }
        return normalized;
    }

    public Search addOptionalTerms(double boost, Object... terms) {
        OptionalTerms rule = new OptionalTerms();
        rule.setBoost(boost);
        rule.setTerms(new HashSet<String>(normalizeTerms(terms)));
        return addRule(rule);
    }

    @Deprecated
    public SearchQuery toQuery(Object... terms) {
        List<String> queryTerms = normalizeTerms(terms);
        SearchQuery query = new SearchQuery();

        for (Rule rule : getRules()) {
            rule.apply(this, query, queryTerms);
        }

        if (!queryTerms.isEmpty()) {
            query.or("_any matchesAll ?", queryTerms);
        }

        Set<ObjectType> allTypes = new HashSet<ObjectType>();
        for (ObjectType type : getTypes()) {
            allTypes.addAll(type.as(ToolUi.class).findDisplayTypes());
        }
        query.and("_type = ?", allTypes);

        return query;
    }

    @Deprecated
    @Embedded
    public abstract static class Rule extends Record {

        @Deprecated
        public abstract void apply(Search search, SearchQuery query, List<String> queryTerms);
    }

    public static class StopWords extends Rule {

        @CollectionMinimum(1)
        private Set<String> stopWords = new LinkedHashSet<String>(Arrays.asList(
                "a", "about", "an", "and", "are", "as", "at", "be", "but", "by", "com",
                "do", "for", "from", "he", "her", "him", "his", "her", "hers", "how", "I",
                "if", "in", "is", "it", "its", "me", "my", "of", "on", "or", "our", "ours",
                "that", "the", "they", "this", "to", "too", "us", "she", "was", "what", "when",
                "where", "who", "will", "with", "why", "www"));

        public String getLabel() {
            return "Common words that may be omitted from the search query to provide higher quality results";
        }

        public Set<String> getStopWords() {
            if (stopWords == null) {
                setStopWords(new LinkedHashSet<String>());
            }
            return stopWords;
        }

        public void setStopWords(Set<String> stopWords) {
            this.stopWords = stopWords;
        }

        @Deprecated
        public void apply(Search search, SearchQuery query, List<String> queryTerms) {
            Set<String> stopWords = getStopWords();
            Set<String> removed = null;

            for (Iterator<String> i = queryTerms.iterator(); i.hasNext();) {
                String word = i.next();
                if (stopWords.contains(word)) {
                    i.remove();
                    if (removed == null) {
                        removed = new HashSet<String>();
                    }
                    removed.add(word);
                }
            }

            if (removed != null && !removed.isEmpty()) {
                query.sortRelevant(1.0, "_any matchesAll ?", removed);
            }
        }
    }

    public abstract static class BoostRule extends Rule {

        private double boost;

        public double getBoost() {
            return boost;
        }

        public void setBoost(double boost) {
            this.boost = boost;
        }
    }

    public static class BoostType extends BoostRule {

        private ObjectType type;

        public ObjectType getType() {
            return type;
        }

        public void setType(ObjectType type) {
            this.type = type;
        }

        @Deprecated
        public void apply(Search search, SearchQuery query, List<String> queryTerms) {
            query.sortRelevant(getBoost(), "_type = ?", type.as(ToolUi.class).findDisplayTypes());
        }
    }

    public static class BoostLabels extends BoostRule {

        @Deprecated
        public void apply(Search search, SearchQuery query, List<String> queryTerms) {
            double boost = getBoost();
            for (ObjectType type : search.getTypes()) {
                String prefix = type.getInternalName() + "/";
                for (String fieldName : type.getLabelFields()) {
                    query.sortRelevant(boost, prefix + fieldName + " matchesAll ?", queryTerms);
                }
            }
        }
    }

    public static class BoostFields extends BoostRule {

        private ObjectType type;
        private Set<String> fields;

        public ObjectType getType() {
            return type;
        }

        public void setType(ObjectType type) {
            this.type = type;
        }

        public Set<String> getFields() {
            if (fields == null) {
                setFields(new LinkedHashSet<String>());
            }
            return fields;
        }

        public void setFields(Set<String> fields) {
            this.fields = fields;
        }

        @Deprecated
        public void apply(Search search, SearchQuery query, List<String> queryTerms) {
            double boost = getBoost();
            String prefix = getType().getInternalName() + "/";
            for (String field : getFields()) {

                List<UUID> uuids = new ArrayList<UUID>();
                List<String> texts = new ArrayList<String>();

                if (queryTerms != null) {
                    for (String queryTerm : queryTerms) {
                        UUID uuid = ObjectUtils.to(UUID.class, queryTerm);
                        if (uuid != null) {
                            uuids.add(uuid);
                        } else {
                            texts.add(queryTerm);
                        }
                    }
                }

                if (ObjectField.RECORD_TYPE.equals(type.getField(field).getInternalItemType())) {
                    if (!uuids.isEmpty()) {
                        query.sortRelevant(boost, prefix + field + " matchesAll ?", uuids);
                    }

                } else {
                    if (!texts.isEmpty()) {
                        query.sortRelevant(boost, prefix + field + " matchesAll ?", texts);
                    }
                }
            }
        }
    }

    public static class BoostPhrase extends BoostRule {

        public String pattern;
        public ObjectType type;
        public String predicate;

        public String getPattern() {
            return pattern;
        }

        public void setPattern(String pattern) {
            this.pattern = pattern;
        }

        public ObjectType getType() {
            return type;
        }

        public void setType(ObjectType type) {
            this.type = type;
        }

        public String getPredicate() {
            return predicate;
        }

        public void setPredicate(String predicate) {
            this.predicate = predicate;
        }

        @Deprecated
        public void apply(Search search, SearchQuery query, List<String> queryTerms) {
            StringBuilder queryTermsString = new StringBuilder();

            for (String term : queryTerms) {
                queryTermsString.append(term);
                queryTermsString.append(' ');
            }

            Pattern pattern = Pattern.compile(getPattern(), Pattern.CANON_EQ | Pattern.CASE_INSENSITIVE | Pattern.UNICODE_CASE);
            Matcher matcher = pattern.matcher(queryTermsString.toString());

            while (matcher.find()) {
                int groupCount = matcher.groupCount();
                Object[] parameters = new Object[groupCount];

                for (int i = 0; i < groupCount; ++i) {
                    parameters[i] = matcher.group(i + 1);
                }

                Predicate predicate = PredicateParser.Static.parse(getPredicate(), parameters);
                predicate = addPrefix(getType().getInternalName() + "/", predicate);
                query.sortRelevant(getBoost(), predicate);
            }
        }

        private Predicate addPrefix(String prefix, Predicate predicate) {
            if (predicate instanceof CompoundPredicate) {
                CompoundPredicate compound = (CompoundPredicate) predicate;
                List<Predicate> children = new ArrayList<Predicate>();
                for (Predicate child : compound.getChildren()) {
                    children.add(addPrefix(prefix, child));
                }
                return new CompoundPredicate(compound.getOperator(), children);

            } else if (predicate instanceof ComparisonPredicate) {
                ComparisonPredicate comparison = (ComparisonPredicate) predicate;
                return new ComparisonPredicate(
                                                      comparison.getOperator(),
                                                      comparison.isIgnoreCase(),
                                                      prefix + comparison.getKey(),
                                                      comparison.getValues());

            } else {
                return predicate;
            }
        }
    }

    public static class TypeKeywords extends BoostRule {

        private ObjectType type;
        private Set<String> keywords;

        public ObjectType getType() {
            return type;
        }

        public void setType(ObjectType type) {
            this.type = type;
        }

        public Set<String> getKeywords() {
            if (keywords == null) {
                setKeywords(new LinkedHashSet<String>());
            }
            return keywords;
        }

        public void setKeywords(Set<String> keywords) {
            this.keywords = keywords;
        }

        @Deprecated
        public void apply(Search search, SearchQuery query, List<String> queryTerms) {
            List<ObjectType> types = getType().as(ToolUi.class).findDisplayTypes();

            for (Iterator<String> i = queryTerms.iterator(); i.hasNext();) {
                String word = i.next();
                String similar = findSimilar(word);

                if (similar != null) {
                    i.remove();
                    query.and("_type = ? or _any matchesAll ?", types, word);
                    query.sortRelevant(getBoost(), "_type = ?", types);

                    if (!similar.equalsIgnoreCase(word)) {
                        query.getSubstitutions().put(word, similar);
                    }
                }
            }
        }

        private String findSimilar(String term) {
            ObjectType type = getType();
            String encodedTerm = METAPHONE.encode(term);

            String displayName = type.getDisplayName();
            if (encodedTerm.equals(METAPHONE.encode(displayName))) {
                return displayName;
            }

            for (String keyword : getKeywords()) {
                if (encodedTerm.equals(METAPHONE.encode(keyword))) {
                    return keyword;
                }
            }

            return null;
        }
    }

    public static class OptionalTerms extends BoostRule {

        private Set<String> terms;

        public Set<String> getTerms() {
            if (terms == null) {
                terms = new HashSet<String>();
            }
            return terms;
        }

        public void setTerms(Set<String> terms) {
            this.terms = terms;
        }

        @Deprecated
        public void apply(Search search, SearchQuery query, List<String> queryTerms) {
            Set<String> terms = getTerms();

            for (Iterator<String> i = queryTerms.iterator(); i.hasNext();) {
                String queryTerm = i.next();

                if (terms.contains(queryTerm)) {
                    i.remove();
                }
            }

            query.or("_any matchesAny ?", terms);
            query.sortRelevant(getBoost(), "_any matchesAny ?", terms);
        }
    }
}<|MERGE_RESOLUTION|>--- conflicted
+++ resolved
@@ -216,14 +216,10 @@
         List<String> normalized = new ArrayList<String>();
 
         for (Object term : CollectionUtils.recursiveIterable(terms)) {
-<<<<<<< HEAD
-            if (term instanceof Recordable) {
-=======
             if (term == null) {
                 continue;
 
             } else if (term instanceof Recordable) {
->>>>>>> ea1cc62f
                 normalized.add(((Recordable) term).getState().getId().toString());
 
             } else if (term != null) {
@@ -236,13 +232,8 @@
 
                     if (Character.isWhitespace(letter)) {
                         int end = i;
-<<<<<<< HEAD
-                        for (++i; i < length && Character.isWhitespace(letters[i]); ) {
-                            ++i;
-=======
                         for (++ i; i < length && Character.isWhitespace(letters[i]);) {
                             ++ i;
->>>>>>> ea1cc62f
                         }
 
                         String word = termString.substring(lastEnd, end);
