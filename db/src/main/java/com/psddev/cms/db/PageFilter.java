package com.psddev.cms.db;

import java.io.IOException;
import java.io.PrintWriter;
import java.io.StringWriter;
import java.io.Writer;
import java.net.URLConnection;
import java.util.ArrayList;
import java.util.Collections;
import java.util.Date;
import java.util.HashMap;
import java.util.Iterator;
import java.util.LinkedHashSet;
import java.util.List;
import java.util.Locale;
import java.util.Map;
import java.util.Set;
import java.util.UUID;
import java.util.regex.Matcher;
import java.util.regex.Pattern;

import javax.servlet.Filter;
import javax.servlet.FilterChain;
import javax.servlet.ServletException;
import javax.servlet.http.HttpServletRequest;
import javax.servlet.http.HttpServletRequestWrapper;
import javax.servlet.http.HttpServletResponse;

import org.slf4j.Logger;
import org.slf4j.LoggerFactory;

import com.psddev.cms.tool.AuthenticationFilter;
import com.psddev.cms.tool.CmsTool;
import com.psddev.cms.tool.PageWriter;
import com.psddev.cms.tool.RemoteWidgetFilter;
import com.psddev.cms.tool.ToolPageContext;
import com.psddev.dari.db.Application;
import com.psddev.dari.db.ApplicationFilter;
import com.psddev.dari.db.Database;
import com.psddev.dari.db.ObjectType;
import com.psddev.dari.db.Query;
import com.psddev.dari.db.Record;
import com.psddev.dari.db.State;
import com.psddev.dari.util.AbstractFilter;
import com.psddev.dari.util.ErrorUtils;
import com.psddev.dari.util.HtmlWriter;
import com.psddev.dari.util.JspBufferFilter;
import com.psddev.dari.util.JspUtils;
import com.psddev.dari.util.ObjectUtils;
import com.psddev.dari.util.PageContextFilter;
import com.psddev.dari.util.Profiler;
import com.psddev.dari.util.PullThroughCache;
import com.psddev.dari.util.Settings;
import com.psddev.dari.util.StringUtils;
import com.psddev.dari.util.TypeDefinition;

public class PageFilter extends AbstractFilter {

    /** @deprecated No replacement. */
    @Deprecated
    public static final String WIREFRAME_PARAMETER = "_wireframe";

    private static final Logger LOGGER = LoggerFactory.getLogger(PageFilter.class);

    private static final String PARAMETER_PREFIX = "_cms.db.";

    public static final String DEBUG_PARAMETER = PARAMETER_PREFIX + "debug";
    public static final String OVERLAY_PARAMETER = PARAMETER_PREFIX + "overlay";
    public static final String PREVIEW_DATA_PARAMETER = PARAMETER_PREFIX + "previewData";
    public static final String PREVIEW_ID_PARAMETER = PARAMETER_PREFIX + "previewId";
    public static final String PREVIEW_SITE_ID_PARAMETER = "_previewSiteId";
    public static final String PREVIEW_TYPE_ID_PARAMETER = PARAMETER_PREFIX + "previewTypeId";
    public static final String PREVIEW_OBJECT_PARAMETER = "_previewObject";

    private static final String ATTRIBUTE_PREFIX = PageFilter.class.getName();
    private static final String FIXED_PATH_ATTRIBUTE = ATTRIBUTE_PREFIX + ".fixedPath";
    private static final String NEW_REQUEST_ATTRIBUTE = ATTRIBUTE_PREFIX + ".newRequest";
    private static final String PATH_ATTRIBUTE = ATTRIBUTE_PREFIX + ".path";
    private static final String PATH_MATCHES_ATTRIBUTE = ATTRIBUTE_PREFIX + ".matches";

    public static final String ABORTED_ATTRIBUTE = ATTRIBUTE_PREFIX + ".aborted";
    public static final String CURRENT_SECTION_ATTRIBUTE = ATTRIBUTE_PREFIX + ".currentSection";
    public static final String MAIN_OBJECT_ATTRIBUTE = ATTRIBUTE_PREFIX + ".mainObject";
    public static final String MAIN_OBJECT_CHECKED_ATTRIBUTE = ATTRIBUTE_PREFIX + ".mainObjectChecked";
    private static final String OBJECTS_ATTRIBUTE = ATTRIBUTE_PREFIX + ".objects";
    public static final String PAGE_ATTRIBUTE = ATTRIBUTE_PREFIX + ".page";
    public static final String PAGE_CHECKED_ATTRIBUTE = ATTRIBUTE_PREFIX + ".pageChecked";
    public static final String PARENT_SECTIONS_ATTRIBUTE = ATTRIBUTE_PREFIX + ".parentSections";
    public static final String PROFILE_ATTRIBUTE = ATTRIBUTE_PREFIX + ".profile";
    public static final String PROFILE_CHECKED_ATTRIBUTE = ATTRIBUTE_PREFIX + ".profileChecked";
    public static final String RENDERED_OBJECTS_ATTRIBUTE = ATTRIBUTE_PREFIX + ".renderedObjects";
    public static final String SITE_ATTRIBUTE = ATTRIBUTE_PREFIX + ".site";
    public static final String SITE_CHECKED_ATTRIBUTE = ATTRIBUTE_PREFIX + ".siteChecked";
    public static final String SUBSTITUTIONS_ATTRIBUTE = ATTRIBUTE_PREFIX + ".substitutions";

    /**
     * Returns {@code true} if rendering the given {@code request} has
     * been aborted.
     */
    public static boolean isAborted(HttpServletRequest request) {
        return Boolean.TRUE.equals(request.getAttribute(ABORTED_ATTRIBUTE));
    }

    /** Aborts rendering the given {@code request}. */
    public static void abort(HttpServletRequest request) {
        request.setAttribute(ABORTED_ATTRIBUTE, Boolean.TRUE);
    }

    /**
     * Returns the section currently being rendered in the given
     * {@code request}.
     */
    public static Section getCurrentSection(HttpServletRequest request) {
        return (Section) request.getAttribute(CURRENT_SECTION_ATTRIBUTE);
    }

    /**
     * Sets the section currently being rendered in the given
     * {@code request}.
     */
    protected static void setCurrentSection(HttpServletRequest request, Section section) {
        request.setAttribute(CURRENT_SECTION_ATTRIBUTE, section);
        request.setAttribute("section", section);
    }

    /**
     * Returns an unmodifiable list of all the parent sections used to render
     * the given {@code request} so far.
     */
    public static List<Section> getParentSections(HttpServletRequest request) {
        @SuppressWarnings("unchecked")
        List<Section> parents = (List<Section>) request.getAttribute(PARENT_SECTIONS_ATTRIBUTE);
        return parents != null ? Collections.unmodifiableList(parents) : Collections.<Section>emptyList();
    }

    /**
     * Adds the given {@code section} to the list of sections used to render
     * the given {@code request} so far.
     */
    protected static void addParentSection(HttpServletRequest request, Section section) {
        @SuppressWarnings("unchecked")
        List<Section> parents = (List<Section>) request.getAttribute(PARENT_SECTIONS_ATTRIBUTE);
        if (parents == null) {
            parents = new ArrayList<Section>();
            request.setAttribute(PARENT_SECTIONS_ATTRIBUTE, parents);
        }
        parents.add(section);

        @SuppressWarnings("unchecked")
        Map<String, Boolean> isInside = (Map<String, Boolean>) request.getAttribute("inside");
        if (isInside == null) {
            isInside = new HashMap<String, Boolean>();
            request.setAttribute("inside", isInside);
        }
        isInside.put(section.getDisplayName(), Boolean.TRUE);
        isInside.put(section.getInternalName(), Boolean.TRUE);
    }

    /**
     * Removes the last parent section used to render the given
     * {@code request} so far.
     */
    @SuppressWarnings("unchecked")
    protected static void removeLastParentSection(HttpServletRequest request) {
        List<Section> parents = (List<Section>) request.getAttribute(PARENT_SECTIONS_ATTRIBUTE);
        Section section = parents.remove(parents.size() - 1);
        ((Map<String, Boolean>) request.getAttribute("inside")).remove(section.getDisplayName());
        ((Map<String, Boolean>) request.getAttribute("inside")).remove(section.getInternalName());
    }

    /**
     * Returns a modifiable set of all the objects used to render the given
     * {@code request}.
     */
    public static Set<Object> getRenderedObjects(HttpServletRequest request) {
        @SuppressWarnings("unchecked")
        Set<Object> rendered = (Set<Object>) request.getAttribute(RENDERED_OBJECTS_ATTRIBUTE);
        if (rendered == null) {
            rendered = new LinkedHashSet<Object>();
            request.setAttribute(RENDERED_OBJECTS_ATTRIBUTE, rendered);
        }
        return rendered;
    }

    /**
     * Returns the map of object substitutions for the given
     * {@code request}.
     */
    public static Map<UUID, Object> getSubstitutions(HttpServletRequest request) {
        @SuppressWarnings("unchecked")
        Map<UUID, Object> substitutions = (Map<UUID, Object>) request.getAttribute(SUBSTITUTIONS_ATTRIBUTE);
        if (substitutions == null) {
            substitutions = new HashMap<UUID, Object>();
            request.setAttribute(SUBSTITUTIONS_ATTRIBUTE, substitutions);
        }
        return substitutions;
    }

    // --- AbstractFilter support ---

    @Override
    public Iterable<Class<? extends Filter>> dependencies() {
        List<Class<? extends Filter>> dependencies = new ArrayList<Class<? extends Filter>>();
        dependencies.add(ApplicationFilter.class);
        dependencies.add(RemoteWidgetFilter.class);
        dependencies.add(AuthenticationFilter.class);
        dependencies.add(com.psddev.cms.tool.ScheduleFilter.class);
        dependencies.add(com.psddev.dari.util.FrameFilter.class);
        dependencies.add(com.psddev.dari.util.RoutingFilter.class);
        dependencies.add(FieldAccessFilter.class);
        return dependencies;
    }

    private static boolean redirectIfFixedPath(HttpServletRequest request, HttpServletResponse response) throws IOException {
        String path = (String) request.getAttribute(FIXED_PATH_ATTRIBUTE);
        if (path == null) {
            return false;
        } else {
            String queryString = request.getQueryString();
            if (queryString != null) {
                path += "?" + queryString;
            }
            JspUtils.redirectPermanently(request, response, path);
            return true;
        }
    }

    @Override
    protected void doError(
            HttpServletRequest request,
            HttpServletResponse response,
            FilterChain chain)
            throws IOException, ServletException {

        doForward(request, response, chain);
    }

    @Override
    protected void doForward(
            HttpServletRequest request,
            HttpServletResponse response,
            FilterChain chain)
            throws IOException, ServletException {

        request.removeAttribute(MAIN_OBJECT_CHECKED_ATTRIBUTE);
        request.removeAttribute(PAGE_CHECKED_ATTRIBUTE);
        request.removeAttribute(PROFILE_CHECKED_ATTRIBUTE);
        request.removeAttribute(SITE_CHECKED_ATTRIBUTE);

        doRequest(request, response, chain);
    }

    private static boolean isOverlay(HttpServletRequest request) {
        return ObjectUtils.to(boolean.class, request.getParameter(OVERLAY_PARAMETER));
    }

    @Override
    protected void doInclude(
            HttpServletRequest request,
            HttpServletResponse response,
            FilterChain chain)
            throws Exception {

        if (isOverlay(request)) {
            response = new LazyWriterResponse(request, response);
        }

        super.doInclude(request, response, chain);
    }

    @Override
    protected void doRequest(
            HttpServletRequest request,
            HttpServletResponse response,
            FilterChain chain)
            throws IOException, ServletException {

        if (isOverlay(request)) {
            try {
                JspBufferFilter.Static.overrideBuffer(0);
                foo(request, response, chain);

            } finally {
                JspBufferFilter.Static.restoreBuffer();
            }

        } else {
            foo(request, response, chain);
        }
    }

    @SuppressWarnings("deprecation")
    private void foo(
            HttpServletRequest request,
            HttpServletResponse response,
            FilterChain chain)
            throws IOException, ServletException {

        Profile profile = Static.getProfile(request);
        Variation.Static.applyAll(TypeDefinition.getInstance(Record.class).newInstance(), profile);

        if (redirectIfFixedPath(request, response)) {
            return;
        }

        VaryingDatabase varying = new VaryingDatabase();
        varying.setDelegate(Database.Static.getDefault());
        varying.setRequest(request);
        varying.setProfile(profile);
        Database.Static.overrideDefault(varying);

        PrintWriter writer = null;

        try {
            String servletPath = request.getServletPath();

            // Serve a special robots.txt file for non-production.
            if (servletPath.equals("/robots.txt") && !Settings.isProduction()) {
                response.setContentType("text/plain");
                writer = response.getWriter();
                writer.println("User-agent: *");
                writer.println("Disallow: /");
                return;

            // Render a single section.
            } else if (servletPath.startsWith("/_render")) {
                UUID sectionId = ObjectUtils.to(UUID.class, request.getParameter("_sectionId"));
                Section section = Query.findById(Section.class, sectionId);
                if (section != null) {
                    writeSection(request, response, response.getWriter(), section);
                }
                return;

            // Strip the special directory suffix.
            } else if (servletPath.endsWith("/index")) {
                JspUtils.redirectPermanently(request, response, servletPath.substring(0, servletPath.length() - 5));
                return;
            }

            // Global prefix?
            String prefix = Settings.get(String.class, "cms/db/directoryPrefix");
            if (!ObjectUtils.isBlank(prefix)) {
                Static.setPath(request, StringUtils.ensureEnd(prefix, "/") + servletPath);
            }

            Site site = Static.getSite(request);
            if (redirectIfFixedPath(request, response)) {
                return;
            }

            Object mainObject = Static.getMainObject(request);
            if (redirectIfFixedPath(request, response)) {
                return;
            } else {
                HttpServletRequest newRequest = (HttpServletRequest) request.getAttribute(NEW_REQUEST_ATTRIBUTE);
                if (newRequest != null) {
                    request = newRequest;
                }
            }

            // Not handled by the CMS.
            if (mainObject == null) {
                chain.doFilter(request, response);
                return;
            }

            // If mainObject has a redirect path AND a permalink and the
            // current request is the redirect path, then redirect to the
            // permalink.
            String path = Static.getPath(request);
            Directory.Path redirectPath = null;
            boolean isRedirect = false;
            for (Directory.Path p : State.getInstance(mainObject).as(Directory.ObjectModification.class).getPaths()) {
                if (p.getType() == Directory.PathType.REDIRECT && path.equalsIgnoreCase(p.getPath())) {
                    isRedirect = true;
                } else if (p.getType() == Directory.PathType.PERMALINK) {
                    redirectPath = p;
                }
            }

            if (isRedirect && redirectPath != null) {
                JspUtils.redirectPermanently(request, response, site != null ?
                        site.getPrimaryUrl() + redirectPath.getPath() :
                        redirectPath.getPath());
                return;
            }

            State mainState = State.getInstance(mainObject);
            ObjectType mainType = mainState.getType();
            Page page = Static.getPage(request);

<<<<<<< HEAD
            if (page == null &&
                    mainType != null &&
                    !ObjectUtils.isBlank(mainType.as(Renderer.TypeModification.class).getPath())) {
                page = Application.Static.getInstance(CmsTool.class).getModulePreviewTemplate();
=======
            if (page == null) {
                State state = State.getInstance(mainObject);
                ObjectType type = state.getType();
                String script = type.as(Renderer.TypeModification.class).getScript();

                if (!ObjectUtils.isBlank(script)) {
                    page = Application.Static.getInstance(CmsTool.class).getModulePreviewTemplate();
                }

                if (page == null) {
                    if (Settings.isProduction()) {
                        chain.doFilter(request, response);
                        return;

                    } else {
                        throw new IllegalStateException(String.format(
                                "No template for [%s] [%s]! (ID: %s)",
                                mainObject.getClass().getName(),
                                state.getLabel(),
                                state.getId().toString().replaceAll("-", "")));
                    }
                }
            }

            writer = response.getWriter();
            LazyWriter lazyWriter = null;
            // If we are marking the sections, use lazy writing so spans don't interrupt page layout
            if (Boolean.parseBoolean(request.getParameter(OVERLAY_PARAMETER))) {
                lazyWriter = new LazyWriter(response.getWriter());
                request.setAttribute("lazyWriter", lazyWriter);
                writer = new PrintWriter(lazyWriter);
>>>>>>> 2c89ddbe
            }

            // Set up a profile.
            Map<String, Object> seo = new HashMap<String, Object>();
            seo.put("title", Seo.Static.findTitle(mainObject));
            seo.put("description", Seo.Static.findDescription(mainObject));
            Set<String> keywords = Seo.Static.findKeywords(mainObject);
            if (keywords != null) {
                seo.put("keywords", keywords);
                seo.put("keywordsString", keywords.toString());
            }

            StringBuilder robots = new StringBuilder();
            for (Iterator<Seo.RobotsValue> i = State.getInstance(mainObject).as(Seo.ObjectModification.class).getRobots().iterator(); i.hasNext(); ) {
                Seo.RobotsValue value = i.next();
                robots.append(value.name().toLowerCase(Locale.ENGLISH));
                if (i.hasNext()) {
                    robots.append(",");
                }
            }

            seo.put("robots", robots.toString());
            request.setAttribute("seo", seo);

            // Try to set the right content type based on the extension.
            String contentType = URLConnection.getFileNameMap().getContentTypeFor(servletPath);
            response.setContentType((ObjectUtils.isBlank(contentType) ? "text/html" : contentType) + ";charset=UTF-8");

            // Render the page.
            if (isOverlay(request)) {
                LazyWriterResponse lazyResponse = new LazyWriterResponse(request, response);
                response = lazyResponse;

                Map<String, String> map = new HashMap<String, String>();
                State state = State.getInstance(mainObject);
                StringBuilder marker = new StringBuilder();

                map.put("id", state.getId().toString());
                map.put("label", state.getLabel());
                map.put("typeLabel", state.getType().getLabel());

                marker.append("<span class=\"cms-mainObject\" style=\"display: none;\">");
                marker.append(StringUtils.escapeHtml(ObjectUtils.toJson(map)));
                marker.append("</span>");

                lazyResponse.getLazyWriter().writeLazily(marker.toString());
            }

            HtmlWriter writer = new HtmlWriter(response.getWriter());

            writer.putAllStandardDefaults();

            request.setAttribute("sections", new PullThroughCache<String, Section>() {
                @Override
                protected Section produce(String name) {
                    return Query.from(Section.class).where("internalName = ?", name).first();
                }
            });

            beginPage(request, response, writer, page);

            if (!response.isCommitted()) {
                request.getSession();
            }

            String layoutPath = mainType != null ? mainType.as(Renderer.TypeModification.class).getLayoutPath() : null;

            if (page != null && ObjectUtils.isBlank(layoutPath)) {
                ObjectType pageType = page.getState().getType();

                if (pageType != null) {
                    layoutPath = pageType.as(Renderer.TypeModification.class).getLayoutPath();
                }

                if (ObjectUtils.isBlank(layoutPath)) {
                    layoutPath = page.getRendererPath();
                }
            }

            if (!ObjectUtils.isBlank(layoutPath)) {
                JspUtils.include(request, response, writer, StringUtils.ensureStart(layoutPath, "/"));

            } else if (page != null) {
                Page.Layout layout = page.getLayout();

                if (layout != null) {
                    renderSection(request, response, writer, layout.getOutermostSection());
                }

            } else {
                if (Settings.isProduction()) {
                    chain.doFilter(request, response);
                    return;

                } else {
                    throw new IllegalStateException(String.format(
                            "No template for [%s] [%s]! (ID: %s)",
                            mainObject.getClass().getName(),
                            mainState.getLabel(),
                            mainState.getId().toString().replaceAll("-", "")));
                }
            }

            endPage(request, response, writer, page);

        } finally {
            Database.Static.restoreDefault();
        }

        Object mainObject = PageFilter.Static.getMainObject(request);

<<<<<<< HEAD
        if (mainObject != null &&
                AuthenticationFilter.Static.getUser(request) != null) {
            @SuppressWarnings("all")
            ToolPageContext page = new ToolPageContext(getServletContext(), request, response);
            PageWriter writer = page.getWriter();

            writer.writeStart("div", "style", writer.cssString(
                    "background", "rgba(0, 0, 0, 0.7)",
                    "border-bottom-left-radius", "5px",
                    "color", "white",
                    "font-family", "'Helvetica Neue', 'Arial', sans-serif",
                    "font-size", "13px",
                    "line-height", "20px",
                    "padding", "5px 10px",
                    "position", "fixed",
                    "top", 0,
                    "right", 0,
                    "z-index", 2000000));
                writer.writeStart("a",
                        "href", "javascript:" + StringUtils.encodeUri(
                                "(function(){document.body.appendChild(document.createElement('script')).src='" +
                                page.cmsUrl("/content/bookmarklet.jsp") +
                                "';}());"),
                        "style", writer.cssString(
                                "color", "#83cbea",
                                "font-family", "'Helvetica Neue', 'Arial', sans-serif",
                                "font-size", "13px",
                                "line-height", "20px"));
                    writer.writeHtml("Edit Inline");
                writer.writeEnd();

                writer.writeHtml(" | ");

                writer.writeStart("a",
                        "href", page.cmsUrl("/content/edit.jsp", "id", State.getInstance(mainObject).getId()),
                        "target", "_blank",
                        "style", writer.cssString(
                                "color", "#83cbea",
                                "font-family", "'Helvetica Neue', 'Arial', sans-serif",
                                "font-size", "13px",
                                "line-height", "20px"));
                    writer.writeHtml("Edit In CMS");
                writer.writeEnd();
            writer.writeEnd();
=======
        if (mainObject != null) {
            long sessionTimeout = Settings.getOrDefault(long.class, "cms/tool/sessionTimeout", 0L);
            UUID userId = ObjectUtils.to(UUID.class, JspUtils.getSignedCookieWithExpiry(request, AuthenticationFilter.USER_COOKIE, sessionTimeout));
            ToolUser user = Query.findById(ToolUser.class, userId);

            if (user != null) {
                @SuppressWarnings("all")
                ToolPageContext page = new ToolPageContext(getServletContext(), request, response);
                HtmlWriter htmlWriter = new HtmlWriter(writer);

                htmlWriter.start("div", "style", htmlWriter.cssString(
                        "background", "rgba(0, 0, 0, 0.7)",
                        "border-bottom-left-radius", "5px",
                        "color", "white",
                        "font-family", "'Helvetica Neue', 'Arial', sans-serif",
                        "font-size", "13px",
                        "line-height", "20px",
                        "padding", "5px 10px",
                        "position", "fixed",
                        "top", 0,
                        "right", 0,
                        "z-index", 2000000));
                    htmlWriter.start("a",
                            "href", "javascript:" + StringUtils.encodeUri(
                                    "(function(){document.body.appendChild(document.createElement('script')).src='" +
                                    page.cmsUrl("/content/bookmarklet.jsp") +
                                    "';}());"),
                            "style", htmlWriter.cssString(
                                    "color", "#83cbea",
                                    "font-family", "'Helvetica Neue', 'Arial', sans-serif",
                                    "font-size", "13px",
                                    "line-height", "20px"));
                        htmlWriter.html("Edit Inline");
                    htmlWriter.end();

                    htmlWriter.html(" | ");

                    htmlWriter.start("a",
                            "href", page.cmsUrl("/content/edit.jsp", "id", State.getInstance(mainObject).getId()),
                            "target", "_blank",
                            "style", htmlWriter.cssString(
                                    "color", "#83cbea",
                                    "font-family", "'Helvetica Neue', 'Arial', sans-serif",
                                    "font-size", "13px",
                                    "line-height", "20px"));
                        htmlWriter.html("Edit In CMS");
                    htmlWriter.end();
                htmlWriter.end();
            }
>>>>>>> 2c89ddbe
        }
    }

    /** Renders the beginning of the given {@code page}. */
    protected static void beginPage(
            HttpServletRequest request,
            HttpServletResponse response,
            Writer writer,
            Page page)
            throws IOException, ServletException {
    }

    /** Renders the end of the given {@code page}. */
    protected static void endPage(
            HttpServletRequest request,
            HttpServletResponse response,
            Writer writer,
            Page page)
            throws IOException, ServletException {
    }

    /** Renders the given {@code section}. */
    public static void renderSection(
            HttpServletRequest request,
            HttpServletResponse response,
            Writer writer,
            Section section)
            throws IOException, ServletException {

        if (isAborted(request)) {
            return;
        }

        try {
            Profiler.Static.startThreadEvent("Render", section);

            if (section != null) {
                Object substitution = getSubstitutions(request).get(section.getId());
                if (substitution != null) {
                    if (substitution instanceof Section) {
                        section = (Section) substitution;
                    } else {
                        ContentSection substitutionSection = new ContentSection();
                        substitutionSection.setContent(substitution);
                        section = substitutionSection;
                    }
                }
            }

            long cacheDuration = section != null ? section.getCacheDuration() : 0;
            if (cacheDuration > 0) {
                SectionCacheKey key = new SectionCacheKey();
                key.sectionId = section.getId();
                key.cacheDuration = cacheDuration;
                key.request = request;
                key.response = response;
                key.section = section;
                writer.write(SECTION_CACHE.get(key));

            } else {
                Section previousSection = getCurrentSection(request);
                try {
                    setCurrentSection(request, section);
                    writeSection(request, response, writer, section);
                } finally {
                    setCurrentSection(request, previousSection);
                }
            }

        } finally {
            Profiler.Static.stopThreadEvent();
        }
    }

    /**
     * Processes and writes the given {@code section} to the given
     * {@code writer}.
     */
    @SuppressWarnings("all")
    private static void writeSection(
            HttpServletRequest request,
            HttpServletResponse response,
            Writer writer,
            Section section)
            throws IOException, ServletException {

        // Container section - begin, child sections, then end.
        if (section instanceof ContainerSection) {
            ContainerSection container = (ContainerSection) section;
            List<Section> children = container.getChildren();

            try {
                addParentSection(request, container);
                beginContainer(request, response, writer, container);

                for (Section child : children) {
                    renderSection(request, response, writer, child);
                    if (isAborted(request)) {
                        return;
                    }
                }

                endContainer(request, response, writer, container);

            } finally {
                removeLastParentSection(request);
            }

        // Script section may be associated with an object.
        } else if (section instanceof ScriptSection) {
            Object object;
            if (section instanceof MainSection) {
                object = getMainObject(request);
            } else if (section instanceof ContentSection) {
                object = ((ContentSection) section).getContent();
            } else {
                object = null;
            }
            renderObjectWithSection(request, response, writer, object, (ScriptSection) section);
        }
    }

    /**
     * Key for {@link #SECTION_CACHE} that contains extra information
     * like the request object.
     */
    private static class SectionCacheKey {

        public UUID sectionId;
        public long cacheDuration;
        public HttpServletRequest request;
        public HttpServletResponse response;
        public Section section;

        @Override
        public boolean equals(Object other) {
            return this == other || (
                    other instanceof SectionCacheKey &&
                    sectionId.equals(((SectionCacheKey) other).sectionId));
        }

        @Override
        public int hashCode() {
            return sectionId.hashCode();
        }
    }

    /** Cache that contains output of each sections. */
    private static final PullThroughCache<SectionCacheKey, String>
            SECTION_CACHE = new PullThroughCache<SectionCacheKey, String>() {

        @Override
        protected boolean isExpired(SectionCacheKey key, Date lastProduced) {
            return System.currentTimeMillis() - lastProduced.getTime() > key.cacheDuration;
        }

        @Override
        protected String produce(SectionCacheKey key) throws IOException, ServletException {
            try {
                StringWriter writer = new StringWriter();
                writeSection(key.request, key.response, writer, key.section);
                return writer.toString();

            } finally {
                key.request = null;
                key.response = null;
                key.section = null;
            }
        }
    };

    /** Renders the given {@code object}. */
    public static void renderObject(
            HttpServletRequest request,
            HttpServletResponse response,
            Writer writer,
            Object object)
            throws IOException, ServletException {

        if (object instanceof Section) {
            renderSection(request, response, writer, (Section) object);

        } else {
            renderObjectWithSection(request, response, writer, object, null);
        }
    }

    /** Renders the given {@code object} using the given {@code section}. */
    @SuppressWarnings("all")
    private static void renderObjectWithSection(
            HttpServletRequest request,
            HttpServletResponse response,
            Writer writer,
            Object object,
            ScriptSection section)
            throws IOException, ServletException {

        String engine;
        String script;
        if (section != null) {
            engine = section.getEngine();
            script = section.getRendererPath();
        } else {
            engine = null;
            script = null;
        }

        if (object != null) {
            Object substitution = getSubstitutions(request).get(State.getInstance(object).getId());
            if (substitution != null) {
                object = substitution;
            }

            getRenderedObjects(request).add(object);

            // Engine not specified on section so fall back to the one
            // specified in the object type definition.
            if (ObjectUtils.isBlank(script)) {
                ObjectType type = State.getInstance(object).getType();
                if (type != null) {
                    Renderer.TypeModification typeRenderer = type.as(Renderer.TypeModification.class);
                    engine = typeRenderer.getEngine();
                    script = typeRenderer.getPath();
                }
            }
        }

        LazyWriter lazyWriter;

        if (isOverlay(request)) {
            lazyWriter = new LazyWriter(request, writer);
            writer = lazyWriter;

        } else {
            lazyWriter = null;
        }

        try {
            if (object != null) {
                Static.pushObject(request, object);
            }

            if (lazyWriter != null) {
                Map<String, String> map = new HashMap<String, String>();
                Object concrete = Static.peekConcreteObject(request);
                StringBuilder marker = new StringBuilder();

                if (section != null) {
                    map.put("sectionName", section.getName());
                    map.put("sectionId", section.getId().toString());
                }

                if (concrete != null) {
                    State state = State.getInstance(concrete);

                    map.put("id", state.getId().toString());
                    map.put("label", state.getLabel());
                    map.put("typeLabel", state.getType().getLabel());
                }

                marker.append("<span class=\"cms-overlayBegin\" style=\"display: none;\" data-object=\"");
                marker.append(StringUtils.escapeHtml(ObjectUtils.toJson(map)));
                marker.append("\"></span>");

                lazyWriter.writeLazily(marker.toString());
            }

            if (ObjectUtils.isBlank(script) && object instanceof Renderer) {
                ((Renderer) object).renderObject(
                        request,
                        response,
                        writer instanceof HtmlWriter ? (HtmlWriter) writer : new HtmlWriter(writer));

            } else {
                renderScript(request, response, writer, engine, script);
            }

        } finally {
            if (object != null) {
                Static.popObject(request);
            }

            if (lazyWriter != null) {
                lazyWriter.writeLazily("<span class=\"cms-overlayEnd\" style=\"display: none;\"></span>");
            }
        }
    }

    // Renders the given script using the given engine.
    private static void renderScript(
            HttpServletRequest request,
            HttpServletResponse response,
            Writer writer,
            String engine,
            String script)
            throws IOException, ServletException {

        try {
            if ("RawText".equals(engine)) {
                writer.write(script);
                return;

            } else if (!ObjectUtils.isBlank(script)) {
                JspUtils.include(request, response, writer, StringUtils.ensureStart(script, "/"));
                return;
            }

        // Always catch the error so the page never looks broken
        // in production.
        } catch (Throwable ex) {
            if (Settings.isProduction()) {
                LOGGER.warn(String.format("Can't render [%s]!", script), ex);

            } else if (ex instanceof IOException) {
                throw (IOException) ex;
            } else if (ex instanceof ServletException) {
                throw (ServletException) ex;
            } else if (ex instanceof RuntimeException) {
                throw (RuntimeException) ex;
            } else if (ex instanceof Error) {
                throw (Error) ex;
            } else {
                throw new RuntimeException(ex);
            }
        }
    }

    /** {@link PageFilter} utility methods. */
    public static final class Static {

        private Static() {
        }

        /** Returns the path used to find the main object. */
        public static String getPath(HttpServletRequest request) {
            getSite(request);
            String path = (String) request.getAttribute(PATH_ATTRIBUTE);
            return path != null ? path : request.getServletPath();
        }

        /** Sets the path used to find the main object. */
        public static void setPath(HttpServletRequest request, String path) {
            request.setAttribute(PATH_ATTRIBUTE, path);
        }

        private static void fixPath(HttpServletRequest request, String path) {
            request.setAttribute(FIXED_PATH_ATTRIBUTE, path);
        }

        /** Returns the site associated with the given {@code request}. */
        public static Site getSite(HttpServletRequest request) {
            if (Boolean.TRUE.equals(request.getAttribute(SITE_CHECKED_ATTRIBUTE))) {
                return (Site) request.getAttribute(SITE_ATTRIBUTE);
            }

            request.setAttribute(SITE_CHECKED_ATTRIBUTE, Boolean.TRUE);

            Site site = null;
            String servletPath = request.getServletPath();
            String absoluteUrl = JspUtils.getAbsoluteUrl(request, servletPath);
            Map.Entry<String, Site> entry = Site.Static.findByUrl(absoluteUrl);

            if (entry != null) {
                String path = absoluteUrl.substring(entry.getKey().length() - 1);
                if (path.length() == 0) {
                    fixPath(request, servletPath + "/");
                }

                site = Query.from(Site.class).where("_id = ?", entry.getValue()).first();
                setSite(request, site);
                setPath(request, path);
            }

            return site;
        }

        /** Sets the site associated with the given {@code request}. */
        public static void setSite(HttpServletRequest request, Site site) {
            request.setAttribute(SITE_CHECKED_ATTRIBUTE, Boolean.TRUE);
            request.setAttribute(SITE_ATTRIBUTE, site);
            request.setAttribute("site", site);
        }

        /** Returns the main object associated with the given {@code request}. */
        public static Object getMainObject(HttpServletRequest request) {
            if (Boolean.TRUE.equals(request.getAttribute(MAIN_OBJECT_CHECKED_ATTRIBUTE))) {
                return request.getAttribute(MAIN_OBJECT_ATTRIBUTE);
            }

            VaryingDatabase varying = new VaryingDatabase();
            varying.setDelegate(Database.Static.getDefault());
            varying.setRequest(request);
            varying.setProfile(getProfile(request));
            Database.Static.overrideDefault(varying);

            try {
                request.setAttribute(MAIN_OBJECT_CHECKED_ATTRIBUTE, Boolean.TRUE);

                Object mainObject = null;
                String servletPath = request.getServletPath();
                String path = getPath(request);
                Site site = getSite(request);

                // On preview request, manually create the main object based on
                // the post data.
                if (path.startsWith("/_preview")) {
                    UUID previewId = ObjectUtils.to(UUID.class, request.getParameter(PREVIEW_ID_PARAMETER));
                    if (previewId != null) {

                        String[] objectStrings = request.getParameterValues(PREVIEW_OBJECT_PARAMETER);
                        Map<UUID, Object> substitutions = getSubstitutions(request);
                        if (objectStrings != null) {
                            for (String objectString : objectStrings) {
                                if (!ObjectUtils.isBlank(objectString)) {
                                    @SuppressWarnings("unchecked")
                                    Map<String, Object> objectMap = (Map<String, Object>) ObjectUtils.fromJson(objectString.trim());
                                    ObjectType type = ObjectType.getInstance(ObjectUtils.to(UUID.class, objectMap.remove("_typeId")));
                                    if (type != null) {
                                        Object object = type.createObject(ObjectUtils.to(UUID.class, objectMap.remove("_id")));
                                        State objectState = State.getInstance(object);
                                        objectState.setValues(objectMap);
                                        substitutions.put(objectState.getId(), object);
                                    }
                                }
                            }
                        }

                        Object preview = Query.findById(Object.class, previewId);

                        if (preview instanceof Draft) {
                            mainObject = ((Draft) preview).getObject();

                        } else if (preview instanceof History) {
                            mainObject = ((History) preview).getObject();

                        } else if (preview instanceof Preview) {
                            mainObject = ((Preview) preview).getObject();

                        } else {
                            mainObject = substitutions.get(previewId);

                            if (mainObject == null) {
                                mainObject = preview;
                            }
                        }
                    }

                    if (mainObject != null) {
                        setSite(request, Query.from(Site.class).where("_id = ?", request.getParameter(PREVIEW_SITE_ID_PARAMETER)).first());
                    }

                } else {
                    mainObject = Directory.Static.findObject(site, path);
                    if (mainObject != null) {

                        // Directories should have a trailing slash and objects
                        // should not.
                        if (mainObject instanceof Directory) {
                            if (!path.endsWith("/")) {
                                fixPath(request, servletPath + "/");
                            }
                            mainObject = Directory.Static.findObject(site, path + "/index");

                        } else if (path.endsWith("/")) {
                            fixPath(request, servletPath.substring(0, servletPath.length() - 1));
                        }
                    }
                }

                // Case-insensitive path look-up.
                for (int i = 0, length = path.length(); i < length; ++ i) {
                    if (Character.isUpperCase(path.charAt(i))) {
                        String pathLc = path.toLowerCase(Locale.ENGLISH);
                        if (Directory.Static.findObject(site, pathLc) != null) {
                            fixPath(request, pathLc);
                        }
                        break;
                    }
                }

                // Special fallback names. For example, given /path/to/file,
                // the following are checked:
                //
                // - /path/to/file/*
                // - /path/to/file/**
                // - /path/to/*
                // - /path/to/**
                // - /path/**
                // - /**
                String checkPath;
                int endMarker;

                if (path.endsWith("/")) {
                    checkPath = path;
                    endMarker = 0;

                } else {
                    checkPath = path + "/";
                    endMarker = 1;
                }

                for (int i = 0; mainObject == null; ++ i) {
                    int slashAt = checkPath.lastIndexOf("/");

                    if (slashAt < 0) {
                        break;
                    } else {
                        checkPath = checkPath.substring(0, slashAt);
                    }

                    if (i <= endMarker) {
                        mainObject = Directory.Static.findObject(site, checkPath + "/*");
                    }

                    if (mainObject == null) {
                        mainObject = Directory.Static.findObject(site, checkPath + "/**");
                    }

                    if (mainObject instanceof Directory) {
                        mainObject = null;
                    }

                    if (mainObject != null) {
                        final String pathInfo = path.substring(checkPath.length());
                        if (pathInfo.length() < 1) {
                            fixPath(request, servletPath + "/");
                        }

                        request.setAttribute(NEW_REQUEST_ATTRIBUTE, new HttpServletRequestWrapper(request) {
                            @Override
                            public String getPathInfo() {
                                return pathInfo;
                            }
                        });
                    }
                }

                setMainObject(request, mainObject);
                return mainObject;

            } finally {
                Database.Static.restoreDefault();
            }
        }

        /** Sets the main object associated with the given {@code request}. */
        public static void setMainObject(HttpServletRequest request, Object mainObject) {
            request.setAttribute(MAIN_OBJECT_CHECKED_ATTRIBUTE, Boolean.TRUE);
            request.setAttribute(MAIN_OBJECT_ATTRIBUTE, mainObject);
            request.setAttribute("mainObject", mainObject);
            request.setAttribute("mainRecord", mainObject);
            request.setAttribute("mainContent", mainObject);
        }

        /** Returns the page used to render the given {@code request}. */
        public static Page getPage(HttpServletRequest request) {
            if (Boolean.TRUE.equals(request.getAttribute(PAGE_CHECKED_ATTRIBUTE))) {
                return (Page) request.getAttribute(PAGE_ATTRIBUTE);
            }

            request.setAttribute(PAGE_CHECKED_ATTRIBUTE, Boolean.TRUE);

            Page page = null;
            Object mainObject = getMainObject(request);

            if (mainObject instanceof Page) {
                page = (Page) mainObject;
            } else {
                page = Template.Static.findRenderable(mainObject, getSite(request));
            }

            setPage(request, page);
            return page;
        }

        /** Sets the page used to render the given {@code request}. */
        public static void setPage(HttpServletRequest request, Page page) {
            request.setAttribute(PAGE_CHECKED_ATTRIBUTE, Boolean.TRUE);
            request.setAttribute(PAGE_ATTRIBUTE, page);
            request.setAttribute("template", page);
        }

        /** Returns the profile used to process the given {@code request}. */
        public static Profile getProfile(HttpServletRequest request) {
            if (Boolean.TRUE.equals(request.getAttribute(PROFILE_CHECKED_ATTRIBUTE))) {
                return (Profile) request.getAttribute(PROFILE_ATTRIBUTE);
            }

            request.setAttribute(PROFILE_CHECKED_ATTRIBUTE, Boolean.TRUE);

            Profile profile = new Profile();
            profile.setUserAgent(request.getHeader("User-Agent"));

            setProfile(request, profile);
            return profile;
        }

        /** Sets the profile used to process the given {@code request}. */
        public static void setProfile(HttpServletRequest request, Profile profile) {
            request.setAttribute(PROFILE_CHECKED_ATTRIBUTE, Boolean.TRUE);
            request.setAttribute(PROFILE_ATTRIBUTE, profile);
            request.setAttribute("profile", profile);
        }

        /**
         * Pushes the given {@code object} to the list of objects that
         * are currently being rendered.
         */
        public static void pushObject(HttpServletRequest request, Object object) {
            ErrorUtils.errorIfNull(object, "object");

            @SuppressWarnings("unchecked")
            List<Object> objects = (List<Object>) request.getAttribute(OBJECTS_ATTRIBUTE);

            if (objects == null) {
                objects = new ArrayList<Object>();
                request.setAttribute(OBJECTS_ATTRIBUTE, objects);
            }

            objects.add(object);
            request.setAttribute("content", object);
            request.setAttribute("record", object);
            request.setAttribute("object", object);
            request.setAttribute(CURRENT_OBJECT_ATTRIBUTE, object);
        }

        /**
         * Pops the last object from the list of objects that are currently
         * being rendered.
         */
        public static Object popObject(HttpServletRequest request) {
            @SuppressWarnings("unchecked")
            List<Object> objects = (List<Object>) request.getAttribute(OBJECTS_ATTRIBUTE);

            if (objects == null || objects.isEmpty()) {
                return null;

            } else {
                Object popped = objects.remove(objects.size() - 1);
                Object object = peekObject(request);
                request.setAttribute("content", object);
                request.setAttribute("record", object);
                request.setAttribute("object", object);
                return popped;
            }
        }

        /**
         * Returns the last object from the list of objects that are currently
         * being rendered.
         */
        public static Object peekObject(HttpServletRequest request) {
            @SuppressWarnings("unchecked")
            List<Object> objects = (List<Object>) request.getAttribute(OBJECTS_ATTRIBUTE);

            if (objects == null || objects.isEmpty()) {
                return null;

            } else {
                return objects.get(objects.size() - 1);
            }
        }

        /**
         * Returns the last concrete object from the list of objects that are
         * currently being rendered.
         */
        public static Object peekConcreteObject(HttpServletRequest request) {
            @SuppressWarnings("unchecked")
            List<Object> objects = (List<Object>) request.getAttribute(OBJECTS_ATTRIBUTE);

            if (objects != null) {
                for (int i = objects.size() - 1; i >= 0; -- i) {
                    Object object = objects.get(i);

                    if (!State.getInstance(object).isNew()) {
                        return object;
                    }
                }
            }

            return null;
        }

        /** @deprecated Use {@link ElFunctionUtils#plainResource} instead. */
        @Deprecated
        public static String getPlainResource(String servletPath) {
            return ElFunctionUtils.plainResource(servletPath);
        }

        /** @deprecated Use {@link ElFunctionUtils#resource} instead. */
        @Deprecated
        public static String getResource(String servletPath) {
            return ElFunctionUtils.resource(servletPath);
        }
    }

    public static class PathPattern extends Rule {

        private String pattern;

        public String getPattern() {
            return pattern;
        }

        public void setPattern(String pattern) {
            this.pattern = pattern;
        }

        // --- Rule support ---

        @Override
        public boolean evaluate(Variation variation, Profile profile, Object object) {
            HttpServletRequest request = PageContextFilter.Static.getRequest();
            if (request == null) {
                return false;
            }

            String path = request.getServletPath();
            Matcher matcher = Pattern.compile(getPattern()).matcher(path);

            if (!matcher.matches()) {
                return false;
            }

            List<String> matches = new ArrayList<String>();
            StringBuilder pathBuilder = new StringBuilder();
            int lastEnd = 0;

            for (int i = 1, count = matcher.groupCount(); i <= count; ++ i) {
                matches.add(matcher.group(i));
                pathBuilder.append(path.substring(lastEnd, matcher.start(i)));
                lastEnd = matcher.end(i);
            }

            request.setAttribute(PATH_MATCHES_ATTRIBUTE, matches);
            request.setAttribute("pathMatches", matches);

            pathBuilder.append(path.substring(lastEnd));
            PageFilter.Static.setPath(request, pathBuilder.toString());
            return true;
        }
    }

    // --- Deprecated ---

    /** @deprecated No replacement. */
    @Deprecated
    public static final String EXCEPTION_CSS_INJECTED_ATTRIBUTE = ATTRIBUTE_PREFIX + ".exceptionCssInjected";

    /** @deprecated Use {@link Static#getSite} instead. */
    @Deprecated
    public static Site getSite(HttpServletRequest request) {
        return Static.getSite(request);
    }

    /** @deprecated Use {@link Static#setSite} instead. */
    @Deprecated
    public static void setSite(HttpServletRequest request, Site site) {
        Static.setSite(request, site);
    }

    /** @deprecated Use {@link Static#getMainObject} instead. */
    @Deprecated
    public static Object getMainObject(HttpServletRequest request) {
        return Static.getMainObject(request);
    }

    /** @deprecated Use {@link Static#setMainObject} instead. */
    @Deprecated
    public static void setMainObject(HttpServletRequest request, Object mainObject) {
        Static.setMainObject(request, mainObject);
    }

    /**
     * @deprecated Use {@link Static#getPage} instead. To maintain
     *             backward compatibility, this method will return a
     *             {@code null} instead of looking for the most
     *             appropriate page to render with, if it's called
     *             before {@link #doRequest}.
     */
    @Deprecated
    public static Page getPage(HttpServletRequest request) {
        return (Page) request.getAttribute(PAGE_ATTRIBUTE);
    }

    /** @deprecated Use {@link Static#setPage} instead. */
    @Deprecated
    public static void setPage(HttpServletRequest request, Page page) {
        Static.setPage(request, page);
    }

    /** @deprecated Use {@link Static#getProfile} instead. */
    @Deprecated
    public static Profile getProfile(HttpServletRequest request) {
        return Static.getProfile(request);
    }

    /** @deprecated Use {@link Static#setProfile} instead. */
    @Deprecated
    public static void setProfile(HttpServletRequest request, Profile profile) {
        Static.setProfile(request, profile);
    }

    /**
     * @deprecated Use {@link Query#from} and {@link Site#itemsPredicate}
     *             together instead.
     */
    @Deprecated
    public static <T> Query<T> queryFrom(HttpServletRequest request, Class<T> objectClass) {
        return Query.from(objectClass).where(Site.OWNER_FIELD + " = ?", getSite(request));
    }

    /**
     * @deprecated You should let the exception propagate up naturally
     *             instead of catching it and using this method.
     */
    @Deprecated
    public static void writeException(HttpServletRequest request, Writer writer, Exception exception) throws IOException {
        if (exception instanceof RuntimeException) {
            throw (RuntimeException) exception;
        } else if (exception instanceof IOException) {
            throw (IOException) exception;
        } else {
            throw new RuntimeException(exception);
        }
    }

    /** @deprecated Use {@link Static#getPlainResource} instead. */
    @Deprecated
    public static String getPlainResource(String servletPath) {
        return Static.getPlainResource(servletPath);
    }

    /** @deprecated Use {@link Static#getResource} instead. */
    @Deprecated
    public static String getResource(String servletPath) {
        return Static.getResource(servletPath);
    }

    /** Renders the beginning of the given {@code container}. */
    @Deprecated
    protected static void beginContainer(
            HttpServletRequest request,
            HttpServletResponse response,
            Writer writer,
            ContainerSection container)
            throws IOException, ServletException {

        renderScript(request, response, writer, container.getBeginEngine(), container.getBeginScript());
    }

    /** Renders the end of the given {@code container}. */
    @Deprecated
    protected static void endContainer(
            HttpServletRequest request,
            HttpServletResponse response,
            Writer writer,
            ContainerSection container)
            throws IOException, ServletException {

        renderScript(request, response, writer, container.getEndEngine(), container.getEndScript());
    }

    /** @deprecated No replacement. */
    @Deprecated
    public static final String CURRENT_OBJECT_ATTRIBUTE = ATTRIBUTE_PREFIX + ".currentObject";

    /** @deprecated Use {@link Static#peekObject} instead. */
    @Deprecated
    public static Object getCurrentObject(HttpServletRequest request) {
        return Static.peekObject(request);
    }

    /** @deprecated Use {@link Static#pushObject} instead. */
    @Deprecated
    public static void setCurrentObject(HttpServletRequest request, Object object) {
        request.setAttribute(OBJECTS_ATTRIBUTE, null);
        Static.pushObject(request, object);
    }
}<|MERGE_RESOLUTION|>--- conflicted
+++ resolved
@@ -1,7 +1,6 @@
 package com.psddev.cms.db;
 
 import java.io.IOException;
-import java.io.PrintWriter;
 import java.io.StringWriter;
 import java.io.Writer;
 import java.net.URLConnection;
@@ -31,7 +30,6 @@
 
 import com.psddev.cms.tool.AuthenticationFilter;
 import com.psddev.cms.tool.CmsTool;
-import com.psddev.cms.tool.PageWriter;
 import com.psddev.cms.tool.RemoteWidgetFilter;
 import com.psddev.cms.tool.ToolPageContext;
 import com.psddev.dari.db.Application;
@@ -309,7 +307,7 @@
         varying.setProfile(profile);
         Database.Static.overrideDefault(varying);
 
-        PrintWriter writer = null;
+        Writer writer = null;
 
         try {
             String servletPath = request.getServletPath();
@@ -318,8 +316,8 @@
             if (servletPath.equals("/robots.txt") && !Settings.isProduction()) {
                 response.setContentType("text/plain");
                 writer = response.getWriter();
-                writer.println("User-agent: *");
-                writer.println("Disallow: /");
+                writer.write("User-agent: *\n");
+                writer.write("Disallow: /\n");
                 return;
 
             // Render a single section.
@@ -389,44 +387,10 @@
             ObjectType mainType = mainState.getType();
             Page page = Static.getPage(request);
 
-<<<<<<< HEAD
             if (page == null &&
                     mainType != null &&
                     !ObjectUtils.isBlank(mainType.as(Renderer.TypeModification.class).getPath())) {
                 page = Application.Static.getInstance(CmsTool.class).getModulePreviewTemplate();
-=======
-            if (page == null) {
-                State state = State.getInstance(mainObject);
-                ObjectType type = state.getType();
-                String script = type.as(Renderer.TypeModification.class).getScript();
-
-                if (!ObjectUtils.isBlank(script)) {
-                    page = Application.Static.getInstance(CmsTool.class).getModulePreviewTemplate();
-                }
-
-                if (page == null) {
-                    if (Settings.isProduction()) {
-                        chain.doFilter(request, response);
-                        return;
-
-                    } else {
-                        throw new IllegalStateException(String.format(
-                                "No template for [%s] [%s]! (ID: %s)",
-                                mainObject.getClass().getName(),
-                                state.getLabel(),
-                                state.getId().toString().replaceAll("-", "")));
-                    }
-                }
-            }
-
-            writer = response.getWriter();
-            LazyWriter lazyWriter = null;
-            // If we are marking the sections, use lazy writing so spans don't interrupt page layout
-            if (Boolean.parseBoolean(request.getParameter(OVERLAY_PARAMETER))) {
-                lazyWriter = new LazyWriter(response.getWriter());
-                request.setAttribute("lazyWriter", lazyWriter);
-                writer = new PrintWriter(lazyWriter);
->>>>>>> 2c89ddbe
             }
 
             // Set up a profile.
@@ -475,9 +439,9 @@
                 lazyResponse.getLazyWriter().writeLazily(marker.toString());
             }
 
-            HtmlWriter writer = new HtmlWriter(response.getWriter());
-
-            writer.putAllStandardDefaults();
+            writer = new HtmlWriter(response.getWriter());
+
+            ((HtmlWriter) writer).putAllStandardDefaults();
 
             request.setAttribute("sections", new PullThroughCache<String, Section>() {
                 @Override
@@ -538,14 +502,14 @@
 
         Object mainObject = PageFilter.Static.getMainObject(request);
 
-<<<<<<< HEAD
         if (mainObject != null &&
                 AuthenticationFilter.Static.getUser(request) != null) {
             @SuppressWarnings("all")
             ToolPageContext page = new ToolPageContext(getServletContext(), request, response);
-            PageWriter writer = page.getWriter();
-
-            writer.writeStart("div", "style", writer.cssString(
+            @SuppressWarnings("resource")
+            HtmlWriter htmlWriter = writer instanceof HtmlWriter ? (HtmlWriter) writer : new HtmlWriter(writer);
+
+            htmlWriter.writeStart("div", "style", htmlWriter.cssString(
                     "background", "rgba(0, 0, 0, 0.7)",
                     "border-bottom-left-radius", "5px",
                     "color", "white",
@@ -557,83 +521,32 @@
                     "top", 0,
                     "right", 0,
                     "z-index", 2000000));
-                writer.writeStart("a",
+                htmlWriter.writeStart("a",
                         "href", "javascript:" + StringUtils.encodeUri(
                                 "(function(){document.body.appendChild(document.createElement('script')).src='" +
                                 page.cmsUrl("/content/bookmarklet.jsp") +
                                 "';}());"),
-                        "style", writer.cssString(
+                        "style", htmlWriter.cssString(
                                 "color", "#83cbea",
                                 "font-family", "'Helvetica Neue', 'Arial', sans-serif",
                                 "font-size", "13px",
                                 "line-height", "20px"));
-                    writer.writeHtml("Edit Inline");
-                writer.writeEnd();
-
-                writer.writeHtml(" | ");
-
-                writer.writeStart("a",
+                    htmlWriter.writeHtml("Edit Inline");
+                htmlWriter.writeEnd();
+
+                htmlWriter.writeHtml(" | ");
+
+                htmlWriter.writeStart("a",
                         "href", page.cmsUrl("/content/edit.jsp", "id", State.getInstance(mainObject).getId()),
                         "target", "_blank",
-                        "style", writer.cssString(
+                        "style", htmlWriter.cssString(
                                 "color", "#83cbea",
                                 "font-family", "'Helvetica Neue', 'Arial', sans-serif",
                                 "font-size", "13px",
                                 "line-height", "20px"));
-                    writer.writeHtml("Edit In CMS");
-                writer.writeEnd();
-            writer.writeEnd();
-=======
-        if (mainObject != null) {
-            long sessionTimeout = Settings.getOrDefault(long.class, "cms/tool/sessionTimeout", 0L);
-            UUID userId = ObjectUtils.to(UUID.class, JspUtils.getSignedCookieWithExpiry(request, AuthenticationFilter.USER_COOKIE, sessionTimeout));
-            ToolUser user = Query.findById(ToolUser.class, userId);
-
-            if (user != null) {
-                @SuppressWarnings("all")
-                ToolPageContext page = new ToolPageContext(getServletContext(), request, response);
-                HtmlWriter htmlWriter = new HtmlWriter(writer);
-
-                htmlWriter.start("div", "style", htmlWriter.cssString(
-                        "background", "rgba(0, 0, 0, 0.7)",
-                        "border-bottom-left-radius", "5px",
-                        "color", "white",
-                        "font-family", "'Helvetica Neue', 'Arial', sans-serif",
-                        "font-size", "13px",
-                        "line-height", "20px",
-                        "padding", "5px 10px",
-                        "position", "fixed",
-                        "top", 0,
-                        "right", 0,
-                        "z-index", 2000000));
-                    htmlWriter.start("a",
-                            "href", "javascript:" + StringUtils.encodeUri(
-                                    "(function(){document.body.appendChild(document.createElement('script')).src='" +
-                                    page.cmsUrl("/content/bookmarklet.jsp") +
-                                    "';}());"),
-                            "style", htmlWriter.cssString(
-                                    "color", "#83cbea",
-                                    "font-family", "'Helvetica Neue', 'Arial', sans-serif",
-                                    "font-size", "13px",
-                                    "line-height", "20px"));
-                        htmlWriter.html("Edit Inline");
-                    htmlWriter.end();
-
-                    htmlWriter.html(" | ");
-
-                    htmlWriter.start("a",
-                            "href", page.cmsUrl("/content/edit.jsp", "id", State.getInstance(mainObject).getId()),
-                            "target", "_blank",
-                            "style", htmlWriter.cssString(
-                                    "color", "#83cbea",
-                                    "font-family", "'Helvetica Neue', 'Arial', sans-serif",
-                                    "font-size", "13px",
-                                    "line-height", "20px"));
-                        htmlWriter.html("Edit In CMS");
-                    htmlWriter.end();
-                htmlWriter.end();
-            }
->>>>>>> 2c89ddbe
+                    htmlWriter.writeHtml("Edit In CMS");
+                htmlWriter.writeEnd();
+            htmlWriter.writeEnd();
         }
     }
 
