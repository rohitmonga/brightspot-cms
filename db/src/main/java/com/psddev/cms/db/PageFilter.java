package com.psddev.cms.db;

import java.io.IOException;
import java.io.StringWriter;
import java.io.Writer;
import java.net.URLConnection;
import java.util.ArrayList;
import java.util.Collections;
import java.util.Date;
import java.util.HashMap;
import java.util.LinkedHashSet;
import java.util.List;
import java.util.Locale;
import java.util.Map;
import java.util.Set;
import java.util.UUID;
import java.util.regex.Matcher;
import java.util.regex.Pattern;

import javax.servlet.Filter;
import javax.servlet.FilterChain;
import javax.servlet.ServletException;
import javax.servlet.http.HttpServletRequest;
import javax.servlet.http.HttpServletRequestWrapper;
import javax.servlet.http.HttpServletResponse;

import org.slf4j.Logger;
import org.slf4j.LoggerFactory;
import com.psddev.cms.tool.AuthenticationFilter;
import com.psddev.cms.tool.CmsTool;
import com.psddev.cms.tool.RemoteWidgetFilter;
import com.psddev.cms.tool.ToolPageContext;
import com.psddev.cms.view.JsonViewRenderer;
import com.psddev.cms.view.PageViewClass;
import com.psddev.cms.view.ViewOutput;
import com.psddev.cms.view.ViewRenderer;
import com.psddev.cms.view.ViewRequest;
import com.psddev.dari.db.Application;
import com.psddev.dari.db.ApplicationFilter;
import com.psddev.dari.db.Database;
import com.psddev.dari.db.ObjectType;
import com.psddev.dari.db.Query;
import com.psddev.dari.db.Record;
import com.psddev.dari.db.Recordable;
import com.psddev.dari.db.State;
import com.psddev.dari.util.AbstractFilter;
import com.psddev.dari.util.ErrorUtils;
import com.psddev.dari.util.HtmlWriter;
import com.psddev.dari.util.JspBufferFilter;
import com.psddev.dari.util.JspUtils;
import com.psddev.dari.util.ObjectUtils;
import com.psddev.dari.util.PageContextFilter;
import com.psddev.dari.util.Profiler;
import com.psddev.dari.util.PullThroughCache;
import com.psddev.dari.util.Settings;
import com.psddev.dari.util.StorageItemFilter;
import com.psddev.dari.util.StringUtils;
import com.psddev.dari.util.TypeDefinition;

public class PageFilter extends AbstractFilter {

    /** @deprecated No replacement. */
    @Deprecated
    public static final String WIREFRAME_PARAMETER = "_wireframe";

    private static final Logger LOGGER = LoggerFactory.getLogger(PageFilter.class);

    private static final String PARAMETER_PREFIX = "_cms.db.";

    public static final String DEBUG_PARAMETER = PARAMETER_PREFIX + "debug";

    /**
     * @deprecated No replacement.
     */
    @Deprecated
    public static final String OVERLAY_PARAMETER = PARAMETER_PREFIX + "overlay";

    public static final String PREVIEW_DATA_PARAMETER = PARAMETER_PREFIX + "previewData";
    public static final String PREVIEW_ID_PARAMETER = PARAMETER_PREFIX + "previewId";
    public static final String PREVIEW_SITE_ID_PARAMETER = "_previewSiteId";
    public static final String PREVIEW_TYPE_ID_PARAMETER = PARAMETER_PREFIX + "previewTypeId";
    public static final String PREVIEW_OBJECT_PARAMETER = "_previewObject";

    private static final String ATTRIBUTE_PREFIX = PageFilter.class.getName();
    private static final String FIXED_PATH_ATTRIBUTE = ATTRIBUTE_PREFIX + ".fixedPath";
    private static final String NEW_REQUEST_ATTRIBUTE = ATTRIBUTE_PREFIX + ".newRequest";
    private static final String PATH_ATTRIBUTE = ATTRIBUTE_PREFIX + ".path";
    private static final String PATH_MATCHES_ATTRIBUTE = ATTRIBUTE_PREFIX + ".matches";
    private static final String PREVIEW_ATTRIBUTE = ".preview";
    private static final String PERSISTENT_PREVIEW_ATTRIBUTE = ".persistentPreview";

    public static final String ABORTED_ATTRIBUTE = ATTRIBUTE_PREFIX + ".aborted";
    public static final String CURRENT_SECTION_ATTRIBUTE = ATTRIBUTE_PREFIX + ".currentSection";
    public static final String MAIN_OBJECT_ATTRIBUTE = ATTRIBUTE_PREFIX + ".mainObject";
    public static final String MAIN_OBJECT_CHECKED_ATTRIBUTE = ATTRIBUTE_PREFIX + ".mainObjectChecked";
    private static final String OBJECTS_ATTRIBUTE = ATTRIBUTE_PREFIX + ".objects";
    public static final String PAGE_ATTRIBUTE = ATTRIBUTE_PREFIX + ".page";
    public static final String PAGE_CHECKED_ATTRIBUTE = ATTRIBUTE_PREFIX + ".pageChecked";
    public static final String PARENT_SECTIONS_ATTRIBUTE = ATTRIBUTE_PREFIX + ".parentSections";
    public static final String PROFILE_ATTRIBUTE = ATTRIBUTE_PREFIX + ".profile";
    public static final String PROFILE_CHECKED_ATTRIBUTE = ATTRIBUTE_PREFIX + ".profileChecked";
    public static final String RENDERED_OBJECTS_ATTRIBUTE = ATTRIBUTE_PREFIX + ".renderedObjects";
    public static final String SITE_ATTRIBUTE = ATTRIBUTE_PREFIX + ".site";
    public static final String SITE_CHECKED_ATTRIBUTE = ATTRIBUTE_PREFIX + ".siteChecked";
    public static final String SUBSTITUTIONS_ATTRIBUTE = ATTRIBUTE_PREFIX + ".substitutions";

    public static final String MAIN_OBJECT_RENDERER_CONTEXT = "_main";
    public static final String EMBED_OBJECT_RENDERER_CONTEXT = "_embed";
    public static final String PAGE_VIEW_TYPE = "cms.page";

    private boolean poweredBy;

    public static final String PAGE_VIEW_TYPE = "cms.page";

    /**
     * Returns {@code true} if rendering the given {@code request} has
     * been aborted.
     */
    public static boolean isAborted(HttpServletRequest request) {
        return Boolean.TRUE.equals(request.getAttribute(ABORTED_ATTRIBUTE));
    }

    /** Aborts rendering the given {@code request}. */
    public static void abort(HttpServletRequest request) {
        request.setAttribute(ABORTED_ATTRIBUTE, Boolean.TRUE);
    }

    /**
     * Returns the section currently being rendered in the given
     * {@code request}.
     */
    public static Section getCurrentSection(HttpServletRequest request) {
        return (Section) request.getAttribute(CURRENT_SECTION_ATTRIBUTE);
    }

    /**
     * Sets the section currently being rendered in the given
     * {@code request}.
     */
    protected static void setCurrentSection(HttpServletRequest request, Section section) {
        request.setAttribute(CURRENT_SECTION_ATTRIBUTE, section);
        request.setAttribute("section", section);
    }

    /**
     * Returns an unmodifiable list of all the parent sections used to render
     * the given {@code request} so far.
     */
    public static List<Section> getParentSections(HttpServletRequest request) {
        @SuppressWarnings("unchecked")
        List<Section> parents = (List<Section>) request.getAttribute(PARENT_SECTIONS_ATTRIBUTE);
        return parents != null ? Collections.unmodifiableList(parents) : Collections.<Section>emptyList();
    }

    /**
     * Adds the given {@code section} to the list of sections used to render
     * the given {@code request} so far.
     */
    protected static void addParentSection(HttpServletRequest request, Section section) {
        @SuppressWarnings("unchecked")
        List<Section> parents = (List<Section>) request.getAttribute(PARENT_SECTIONS_ATTRIBUTE);
        if (parents == null) {
            parents = new ArrayList<Section>();
            request.setAttribute(PARENT_SECTIONS_ATTRIBUTE, parents);
        }
        parents.add(section);

        @SuppressWarnings("unchecked")
        Map<String, Boolean> isInside = (Map<String, Boolean>) request.getAttribute("inside");
        if (isInside == null) {
            isInside = new HashMap<String, Boolean>();
            request.setAttribute("inside", isInside);
        }
        isInside.put(section.getDisplayName(), Boolean.TRUE);
        isInside.put(section.getInternalName(), Boolean.TRUE);
    }

    /**
     * Removes the last parent section used to render the given
     * {@code request} so far.
     */
    @SuppressWarnings("unchecked")
    protected static void removeLastParentSection(HttpServletRequest request) {
        List<Section> parents = (List<Section>) request.getAttribute(PARENT_SECTIONS_ATTRIBUTE);
        Section section = parents.remove(parents.size() - 1);
        ((Map<String, Boolean>) request.getAttribute("inside")).remove(section.getDisplayName());
        ((Map<String, Boolean>) request.getAttribute("inside")).remove(section.getInternalName());
    }

    /**
     * Returns a modifiable set of all the objects used to render the given
     * {@code request}.
     */
    public static Set<Object> getRenderedObjects(HttpServletRequest request) {
        @SuppressWarnings("unchecked")
        Set<Object> rendered = (Set<Object>) request.getAttribute(RENDERED_OBJECTS_ATTRIBUTE);
        if (rendered == null) {
            rendered = new LinkedHashSet<Object>();
            request.setAttribute(RENDERED_OBJECTS_ATTRIBUTE, rendered);
        }
        return rendered;
    }

    /**
     * Returns the map of object substitutions for the given
     * {@code request}.
     */
    public static Map<UUID, Object> getSubstitutions(HttpServletRequest request) {
        @SuppressWarnings("unchecked")
        Map<UUID, Object> substitutions = (Map<UUID, Object>) request.getAttribute(SUBSTITUTIONS_ATTRIBUTE);
        if (substitutions == null) {
            substitutions = new HashMap<UUID, Object>();
            request.setAttribute(SUBSTITUTIONS_ATTRIBUTE, substitutions);
        }
        return substitutions;
    }

    // --- AbstractFilter support ---

    @Override
    public Iterable<Class<? extends Filter>> dependencies() {
        List<Class<? extends Filter>> dependencies = new ArrayList<Class<? extends Filter>>();
        dependencies.add(FrameFilter.class);
        dependencies.add(ApplicationFilter.class);
        dependencies.add(RemoteWidgetFilter.class);
        dependencies.add(AuthenticationFilter.class);
        dependencies.add(com.psddev.cms.tool.ScheduleFilter.class);
        dependencies.add(com.psddev.dari.util.FormFilter.class);
        dependencies.add(com.psddev.dari.util.FrameFilter.class);
        dependencies.add(com.psddev.dari.util.RoutingFilter.class);
        dependencies.add(FieldAccessFilter.class);
        dependencies.add(StorageItemFilter.class);
        return dependencies;
    }

    private static boolean redirectIfFixedPath(HttpServletRequest request, HttpServletResponse response) throws IOException {
        String path = (String) request.getAttribute(FIXED_PATH_ATTRIBUTE);
        if (path == null) {
            return false;
        } else {
            String queryString = request.getQueryString();
            if (queryString != null) {
                path += "?" + queryString;
            }
            JspUtils.redirectPermanently(request, response, path);
            return true;
        }
    }

    @Override
    protected void doInit() throws Exception {
        poweredBy = Settings.getOrDefault(boolean.class, "brightspot/poweredBy", Boolean.TRUE);
    }

    @Override
    protected void doError(
            HttpServletRequest request,
            HttpServletResponse response,
            FilterChain chain)
            throws IOException, ServletException {

        doForward(request, response, chain);
    }

    @Override
    protected void doForward(
            HttpServletRequest request,
            HttpServletResponse response,
            FilterChain chain)
            throws IOException, ServletException {

        request.removeAttribute(MAIN_OBJECT_CHECKED_ATTRIBUTE);
        request.removeAttribute(PAGE_CHECKED_ATTRIBUTE);
        request.removeAttribute(PROFILE_CHECKED_ATTRIBUTE);
        request.removeAttribute(SITE_CHECKED_ATTRIBUTE);

        doRequest(request, response, chain);
    }

    @Override
    protected void doInclude(
            HttpServletRequest request,
            HttpServletResponse response,
            FilterChain chain)
            throws Exception {

        if (Static.isInlineEditingAllContents(request)) {
            response = new LazyWriterResponse(request, response);
        }

        try {
            super.doInclude(request, response, chain);
        } finally {
            if (response instanceof LazyWriterResponse) {
                ((LazyWriterResponse) response).getLazyWriter().writePending();
            }
        }
    }

    @Override
    protected void doRequest(
            HttpServletRequest request,
            HttpServletResponse response,
            FilterChain chain)
            throws IOException, ServletException {

        if (poweredBy) {
            response.setHeader("X-Powered-By", "Brightspot");
        }

        if (request.getMethod().equalsIgnoreCase("HEAD")
                && ObjectUtils.to(boolean.class, request.getHeader("Brightspot-Main-Object-Id-Query"))) {
            Object mainObject = Static.getMainObject(request);

            if (mainObject != null) {
                response.setHeader("Brightspot-Main-Object-Id", State.getInstance(mainObject).getId().toString());
            }

            return;
        }

        if (Static.isInlineEditingAllContents(request)) {
            try {
                JspBufferFilter.Static.overrideBuffer(0);
                doRequestForReal(request, response, chain);

            } finally {
                JspBufferFilter.Static.restoreBuffer();
            }

        } else {
            doRequestForReal(request, response, chain);
        }
    }

    @SuppressWarnings("deprecation")
    private void doRequestForReal(
            HttpServletRequest request,
            HttpServletResponse response,
            FilterChain chain)
            throws IOException, ServletException {

        Profile profile = Static.getProfile(request);
        Variation.Static.applyAll(TypeDefinition.getInstance(Record.class).newInstance(), profile);

        if (redirectIfFixedPath(request, response)) {
            return;
        }

        ToolUser user = AuthenticationFilter.Static.getInsecureToolUser(request);
        request.setAttribute("toolUser", user);

        VaryingDatabase varying = new VaryingDatabase();
        varying.setDelegate(Database.Static.getDefault());
        varying.setRequest(request);
        varying.setProfile(profile);
        Database.Static.overrideDefault(varying);

        Writer writer = null;

        try {
            String servletPath = request.getServletPath();
            String externalUrl = Directory.extractExternalUrl(servletPath);

            if (externalUrl != null) {
                response.sendRedirect(externalUrl);
                return;
            }

            // Serve a special robots.txt file for non-production.
            if (servletPath.equals("/robots.txt") && !Settings.isProduction()) {
                response.setContentType("text/plain");
                writer = response.getWriter();
                writer.write("User-agent: *\n");
                writer.write("Disallow: /\n");
                return;

            // Render a single section.
            } else if (servletPath.startsWith("/_render")) {
                UUID sectionId = ObjectUtils.to(UUID.class, request.getParameter("_sectionId"));
                Section section = Query.findById(Section.class, sectionId);
                if (section != null) {
                    writeSection(request, response, response.getWriter(), section);
                }
                return;

            // Strip the special directory suffix.
            } else if (servletPath.endsWith("/index")) {
                JspUtils.redirectPermanently(request, response, servletPath.substring(0, servletPath.length() - 5));
                return;
            }

            // Global prefix?
            String prefix = Settings.get(String.class, "cms/db/directoryPrefix");
            if (!ObjectUtils.isBlank(prefix)) {
                Static.setPath(request, StringUtils.ensureEnd(prefix, "/") + servletPath);
            }

            Site site = Static.getSite(request);
            if (redirectIfFixedPath(request, response)) {
                return;
            }

            Object mainObject = Static.getMainObject(request);
            if (redirectIfFixedPath(request, response)) {
                return;
            } else {
                HttpServletRequest newRequest = (HttpServletRequest) request.getAttribute(NEW_REQUEST_ATTRIBUTE);
                if (newRequest != null) {
                    request = newRequest;
                }
            }

            // Not handled by the CMS.
            if (mainObject == null) {
                chain.doFilter(request, response);
                return;
            }

            // If mainObject has a redirect path AND a permalink and the
            // current request is the redirect path, then redirect to the
            // permalink.
            Directory.Path redirectPath = null;
            boolean isRedirect = false;

            for (Directory.Path p : State.getInstance(mainObject).as(Directory.Data.class).getPaths()) {

                if (p.getType() == Directory.PathType.REDIRECT
                        && ObjectUtils.equals(p.getSite(), site)) {
                    String path = p.getPath();
                    String requestPath = Static.getPath(request);

                    if (requestPath.equalsIgnoreCase(path)) {
                        isRedirect = true;

                    } else {
                        // handle wildcards
                        int wildcardIndex = path.indexOf("/*");

                        if (wildcardIndex > -1) {
                            String purePath = path.substring(0, wildcardIndex);

                            if (requestPath.length() >= purePath.length()) {
                                String requestPurePath = requestPath.substring(0, wildcardIndex);

                                if (requestPurePath.equalsIgnoreCase(purePath)) {
                                    String requestPathLeftover = requestPath.substring(wildcardIndex, requestPath.length());

                                    if (requestPathLeftover.isEmpty()) {
                                        isRedirect = true;

                                    } else {
                                        String wildcard = path.substring(wildcardIndex, path.length());

                                        if (wildcard.equals("/**")
                                                || (wildcard.equals("/*") && requestPathLeftover.split("/").length < 3)) {
                                            isRedirect = true;
                                        }
                                    }
                                }
                            }
                        }
                    }

                } else if (p.getType() == Directory.PathType.PERMALINK
                        && ObjectUtils.equals(p.getSite(), site)) {
                    redirectPath = p;
                }
            }

            if (isRedirect && redirectPath != null) {
                String rp = StringUtils.removeEnd(redirectPath.getPath(), "*");

                JspUtils.redirectPermanently(request, response, site != null
                        ? site.getPrimaryUrl() + rp
                        : rp);
                return;
            }

            Static.pushObject(request, mainObject);

            if (Static.isPreview(request) || user != null) {
                response.setHeader("Cache-Control", "private, no-cache");
                response.setHeader("Brightspot-Cache", "none");
            }

            final State mainState = State.getInstance(mainObject);

            // Fake the request path in preview mode in case the servlets
            // depend on it.
            if (Static.isPreview(request)) {
                String previewPath = request.getParameter("_previewPath");

                if (!ObjectUtils.isBlank(previewPath)) {
                    int colonAt = previewPath.indexOf(':');

                    if (colonAt > -1) {
                        Site previewSite = Query
                                .from(Site.class)
                                .where("_id = ?", ObjectUtils.to(UUID.class, previewPath.substring(0, colonAt)))
                                .first();

                        if (previewSite != null) {
                            Static.setSite(request, previewSite);
                        }

                        previewPath = previewPath.substring(colonAt + 1);
                    }

                    final String finalPreviewPath = previewPath;

                    request = new HttpServletRequestWrapper(request) {

                        @Override
                        public String getRequestURI() {
                            return getContextPath() + getServletPath();
                        }

                        @Override
                        public StringBuffer getRequestURL() {
                            return new StringBuffer(getRequestURI());
                        }

                        @Override
                        public String getServletPath() {
                            return finalPreviewPath;
                        }
                    };
                }
            }

            if (!Static.isPreview(request)
                    && !mainState.isVisible()) {
                SCHEDULED: {
                    if (user != null) {
                        Schedule currentSchedule = user.getCurrentSchedule();

                        if (currentSchedule != null
                                && Query.from(Draft.class).where("schedule = ? and objectId = ?", currentSchedule, mainState.getId()).first() != null) {
                            break SCHEDULED;
                        }

                    } else {
                        if (Settings.isProduction()) {
                            chain.doFilter(request, response);
                            return;

                        } else {
                            throw new IllegalStateException(String.format(
                                    "[%s] isn't visible!", mainState.getId()));
                        }
                    }
                }
            }

            // If showing an invisible item, make sure all nested invisible
            // items show up too.
            if (!mainState.isVisible() || Static.isPreview(request)) {
                mainState.setResolveInvisible(true);
            }

            ObjectType mainType = mainState.getType();
            Page page = Static.getPage(request);

            if (page == null
                    && mainType != null
                    && !ObjectUtils.isBlank(mainType.as(Renderer.TypeModification.class).getPath())) {
                page = Application.Static.getInstance(CmsTool.class).getModulePreviewTemplate();
            }

            // SEO and <head>.
            Map<String, Object> seo = new HashMap<String, Object>();
            Seo.ObjectModification seoData = mainState.as(Seo.ObjectModification.class);
            String seoTitle = seoData.findTitle();
            String seoDescription = seoData.findDescription();
            String seoRobots = seoData.findRobotsString();
            Set<String> seoKeywords = seoData.findKeywords();
            String seoKeywordsString = null;

            request.setAttribute("seo", seo);
            seo.put("title", seoTitle);
            seo.put("description", seoDescription);
            seo.put("robots", seoRobots);

            if (seoKeywords != null) {
                seoKeywordsString = seoKeywords.toString();

                seo.put("keywords", seoKeywords);
                seo.put("keywordsString", seoKeywordsString);
            }

            PageStage stage = new PageStage(getServletContext(), request);

            request.setAttribute("stage", stage);
            stage.setMetaProperty("og:type", mainType.as(Seo.TypeModification.class).getOpenGraphType());

            if (mainType != null
                    && !ObjectUtils.isBlank(mainType.as(Renderer.TypeModification.class).getEmbedPath())) {
                stage.findOrCreateHeadElement("link",
                        "rel", "alternate",
                        "type", "application/json+oembed")
                        .getAttributes()
                        .put("href", JspUtils.getAbsoluteUrl(request, "",
                                "_embed", true,
                                "_format", "oembed"));
            }

            stage.setTitle(seoTitle);
            stage.setDescription(seoDescription);
            stage.setMetaName("robots", seoRobots);
            stage.setMetaName("keywords", seoKeywordsString);
            stage.update(mainObject);

            // Try to set the right content type based on the extension.
            String contentType = URLConnection.getFileNameMap().getContentTypeFor(servletPath);
            response.setContentType((ObjectUtils.isBlank(contentType) ? "text/html" : contentType) + ";charset=UTF-8");

            // Disable Webkit's XSS Auditor since it often interferes with
            // how preview works.
            if (Static.isPreview(request)) {
                response.setHeader("X-XSS-Protection", "0");
            }

            // Render the page.
            if (Static.isInlineEditingAllContents(request)) {
                response = new LazyWriterResponse(request, response);
            }

            writer = new HtmlWriter(response.getWriter());

            ((HtmlWriter) writer).putAllStandardDefaults();

            request.setAttribute("sections", new PullThroughCache<String, Section>() {
                @Override
                protected Section produce(String name) {
                    return Query.from(Section.class).where("internalName = ?", name).first();
                }
            });

            beginPage(request, response, writer, page);

            if (!response.isCommitted()) {
                request.getSession();
            }

            String context = request.getParameter("_context");
            boolean contextNotBlank = !ObjectUtils.isBlank(context);
            boolean embed = ObjectUtils.coalesce(
                    ObjectUtils.to(Boolean.class, request.getParameter("_embed")),
                    contextNotBlank);

            String layoutPath = findLayoutPath(mainObject, embed);

            if (page != null && ObjectUtils.isBlank(layoutPath)) {
                layoutPath = findLayoutPath(page, embed);

                if (!embed && ObjectUtils.isBlank(layoutPath)) {
                    layoutPath = page.getRendererPath();
                }
            }

            if (ObjectUtils.isBlank(layoutPath)
                    && Static.isPreview(request)) {
                layoutPath = findLayoutPath(mainObject, true);
            }

            String typePath = mainType.as(Renderer.TypeModification.class).getPath();
            boolean rendered = false;

            try {
                ContextTag.Static.pushContext(request, contextNotBlank ? context
                        : (embed ? EMBED_OBJECT_RENDERER_CONTEXT : MAIN_OBJECT_RENDERER_CONTEXT));

                if (!ObjectUtils.isBlank(layoutPath)) {
                    rendered = true;
                    JspUtils.include(request, response, writer, StringUtils.ensureStart(layoutPath, "/"));

                } else if (page != null) {
                    Page.Layout layout = page.getLayout();

                    if (layout != null) {
                        rendered = true;
                        renderSection(request, response, writer, layout.getOutermostSection());
                    }
                }

                if (!rendered && !embed && !ObjectUtils.isBlank(typePath)) {
                    rendered = true;
                    JspUtils.include(request, response, writer, StringUtils.ensureStart(typePath, "/"));
                }

                if (!rendered && mainObject instanceof Renderer) {
                    rendered = true;
                    ((Renderer) mainObject).renderObject(request, response, (HtmlWriter) writer);
                }

                if (!rendered && tryRenderView(request, response, writer, mainObject)) {
                    rendered = true;
                }

            } finally {
                ContextTag.Static.popContext(request);
            }

            if (!rendered) {
                if (Settings.isProduction()) {
                    chain.doFilter(request, response);
                    return;

                } else {
                    StringBuilder message = new StringBuilder();

                    if (embed) {
                        message.append("@Renderer.EmbedPath required on [");
                        message.append(mainObject.getClass().getName());
                        message.append("] to render it in [");
                        message.append(ObjectUtils.isBlank(context) ? "_embed" : context);
                        message.append("] context");

                    } else {
                        message.append("@Renderer.Path or @Renderer.LayoutPath required on [");
                        message.append(mainObject.getClass().getName());
                        message.append("] to render it");
                    }

                    message.append(" (Object: [");
                    message.append(mainState.getLabel());
                    message.append("], ID: [");
                    message.append(mainState.getId().toString().replaceAll("-", ""));
                    message.append("])!");

                    throw new IllegalStateException(message.toString());
                }
            }

            endPage(request, response, writer, page);

            if (Static.isInlineEditingAllContents(request)) {
                LazyWriterResponse lazyResponse = (LazyWriterResponse) response;
                Map<String, String> map = new HashMap<String, String>();
                State state = State.getInstance(mainObject);
                StringBuilder marker = new StringBuilder();

                map.put("id", state.getId().toString());
                map.put("label", state.getLabel());
                map.put("typeLabel", state.getType().getLabel());

                marker.append("<span class=\"cms-mainObject\" style=\"display: none;\" data-object=\"");
                marker.append(StringUtils.escapeHtml(ObjectUtils.toJson(map)));
                marker.append("\"></span>");

                lazyResponse.getLazyWriter().writeLazily(marker.toString());
            }

        } finally {
            Database.Static.restoreDefault();

            if (response instanceof LazyWriterResponse) {
                ((LazyWriterResponse) response).getLazyWriter().writePending();
            }
        }

        if (Settings.isDebug()
                || (Static.isPreview(request)
                && !Boolean.TRUE.equals(request.getAttribute(PERSISTENT_PREVIEW_ATTRIBUTE)))) {
            return;
        }

        String contentType = response.getContentType();

        if (contentType == null
                || !StringUtils.ensureEnd(contentType, ";").startsWith("text/html;")) {
            return;
        }

        Object mainObject = PageFilter.Static.getMainObject(request);

        if (mainObject != null && user != null) {
            if (!JspUtils.isError(request)) {
                user.saveAction(request, mainObject);
            }

            @SuppressWarnings("all")
            ToolPageContext page = new ToolPageContext(getServletContext(), request, response);
            State mainState = State.getInstance(mainObject);

            page.setDelegate(writer instanceof HtmlWriter ? (HtmlWriter) writer : new HtmlWriter(writer));

            page.writeStart("style", "type", "text/css");
                page.writeCss(".bsp-inlineEditorMain",
                        "background", "rgba(32, 52, 63, 0.8) !important",
                        "color", "white !important",
                        "font-family", "'Helvetica Neue', sans-serif !important",
                        "font-size", "13px !important",
                        "font-weight", "normal !important",
                        "left", "0 !important",
                        "line-height", "21px !important",
                        "list-style", "none !important",
                        "margin", "0 !important",
                        "padding", "0 !important",
                        "position", "fixed !important",
                        "top", "0 !important",
                        "z-index", "1000001 !important");

                page.writeCss(".bsp-inlineEditorMain a",
                        "color", "#54d1f0 !important",
                        "display", "block !important",
                        "float", "left !important",
                        "max-width", "250px",
                        "overflow", "hidden",
                        "padding", "5px !important",
                        "text-overflow", "ellipsis",
                        "white-space", "nowrap");

                page.writeCss(".bsp-inlineEditorMain a:hover",
                        "background", "#54d1f0 !important",
                        "color", "black !important");

                page.writeCss(".bsp-inlineEditorMain .bsp-inlineEditorMain_logo",
                        "padding", "8px 10px !important");

                page.writeCss(".bsp-inlineEditorMain .bsp-inlineEditorMain_logo:hover",
                        "background", "transparent !important");

                page.writeCss(".bsp-inlineEditorMain .bsp-inlineEditorMain_logo img",
                        "display", "block !important");

                page.writeCss(".bsp-inlineEditorMain .bsp-inlineEditorMain_remove",
                        "color", "#ff0e40 !important",
                        "font-size", "21px");
            page.writeEnd();

            page.writeStart("div", "class", "bsp-inlineEditorMain");
                page.writeStart("a",
                        "class", "bsp-inlineEditorMain_logo",
                        "target", "_blank",
                        "href", page.fullyQualifiedToolUrl(CmsTool.class, "/"));
                    page.writeElement("img",
                            "src", page.cmsUrl("/style/brightspot.png"),
                            "alt", "Brightspot",
                            "width", 104,
                            "height", 14);
                page.writeEnd();

                Schedule currentSchedule = user.getCurrentSchedule();

                if (currentSchedule != null) {
                    page.writeStart("a",
                            "target", "_blank",
                            "href", page.fullyQualifiedToolUrl(CmsTool.class, "/scheduleEdit", "id", currentSchedule.getId()));
                        page.writeHtml("Current Schedule: ");
                        page.writeObjectLabel(currentSchedule);
                    page.writeEnd();
                }

                page.writeStart("a",
                        "target", "_blank",
                        "href", page.fullyQualifiedToolUrl(CmsTool.class, "/content/edit.jsp", "id", State.getInstance(mainObject).getId()));
                    page.writeHtml("Edit ");
                    page.writeTypeObjectLabel(mainObject);
                page.writeEnd();

                if (Boolean.TRUE.equals(request.getAttribute(PERSISTENT_PREVIEW_ATTRIBUTE))) {
                    page.writeStart("a",
                            "target", "_blank",
                            "href", page.url("", "_clearPreview", true));
                        page.writeHtml("(Previewing - View Live Instead)");
                    page.writeEnd();
                }

                page.writeStart("a",
                        "class", "bsp-inlineEditorMain_remove",
                        "href", "#",
                        "onclick",
                                "var main = this.parentNode,"
                                        + "contents = this.ownerDocument.getElementById('bsp-inlineEditorContents');"

                                + "main.parentNode.removeChild(main);"

                                + "if (contents) {"
                                    + "contents.parentNode.removeChild(contents);"
                                + "}"

                                + "return false;");
                    page.writeHtml("\u00d7");
                page.writeEnd();
            page.writeEnd();

            if (user.getInlineEditing() != ToolUser.InlineEditing.DISABLED) {
                page.writeStart("iframe",
                        "class", "cms-inlineEditor",
                        "id", "bsp-inlineEditorContents",
                        "onload", "this.style.visibility = 'visible';",
                        "scrolling", "no",
                        "src", page.cmsUrl("/inlineEditor", "id", mainState.getId()),
                        "style", page.cssString(
                                "border", "none",
                                "height", 0,
                                "left", 0,
                                "margin", 0,
                                "pointer-events", "none",
                                "position", "absolute",
                                "top", 0,
                                "visibility", "hidden",
                                "width", "100%",
                                "z-index", 1000000));
                page.writeEnd();
            }
        }

        if (response instanceof LazyWriterResponse) {
            ((LazyWriterResponse) response).getLazyWriter().writePending();
        }
    }

    private String findLayoutPath(Object object, boolean embed) {
        ObjectType type = State.getInstance(object).getType();

        if (type != null) {
            Renderer.TypeModification rendererData = type.as(Renderer.TypeModification.class);

            return embed ? rendererData.getEmbedPath() : rendererData.getLayoutPath();

        } else {
            return null;
        }
    }

    /** Renders the beginning of the given {@code page}. */
    protected static void beginPage(
            HttpServletRequest request,
            HttpServletResponse response,
            Writer writer,
            Page page)
            throws IOException, ServletException {
    }

    /** Renders the end of the given {@code page}. */
    protected static void endPage(
            HttpServletRequest request,
            HttpServletResponse response,
            Writer writer,
            Page page)
            throws IOException, ServletException {
    }

    /** Renders the given {@code section}. */
    public static void renderSection(
            HttpServletRequest request,
            HttpServletResponse response,
            Writer writer,
            Section section)
            throws IOException, ServletException {

        if (isAborted(request)) {
            return;
        }

        try {
            Profiler.Static.startThreadEvent("Render", section);

            if (section != null) {
                Object substitution = getSubstitutions(request).get(section.getId());
                if (substitution != null) {
                    if (substitution instanceof Section) {
                        section = (Section) substitution;
                    } else {
                        ContentSection substitutionSection = new ContentSection();
                        substitutionSection.setContent(substitution);
                        section = substitutionSection;
                    }
                }
            }

            long cacheDuration = section != null ? section.getCacheDuration() : 0;
            if (cacheDuration > 0) {
                SectionCacheKey key = new SectionCacheKey();
                key.sectionId = section.getId();
                key.cacheDuration = cacheDuration;
                key.request = request;
                key.response = response;
                key.section = section;
                writer.write(SECTION_CACHE.get(key));

            } else {
                Section previousSection = getCurrentSection(request);
                try {
                    setCurrentSection(request, section);
                    writeSection(request, response, writer, section);
                } finally {
                    setCurrentSection(request, previousSection);
                }
            }

        } finally {
            Profiler.Static.stopThreadEvent();
        }
    }

    /**
     * Processes and writes the given {@code section} to the given
     * {@code writer}.
     */
    @SuppressWarnings("all")
    private static void writeSection(
            HttpServletRequest request,
            HttpServletResponse response,
            Writer writer,
            Section section)
            throws IOException, ServletException {

        // Container section - begin, child sections, then end.
        if (section instanceof ContainerSection) {
            ContainerSection container = (ContainerSection) section;
            List<Section> children = container.getChildren();

            try {
                addParentSection(request, container);
                beginContainer(request, response, writer, container);

                for (Section child : children) {
                    renderSection(request, response, writer, child);
                    if (isAborted(request)) {
                        return;
                    }
                }

                endContainer(request, response, writer, container);

            } finally {
                removeLastParentSection(request);
            }

        // Script section may be associated with an object.
        } else if (section instanceof ScriptSection) {
            Object object;
            if (section instanceof MainSection) {
                object = getMainObject(request);
            } else if (section instanceof ContentSection) {
                object = ((ContentSection) section).getContent();
            } else {
                object = null;
            }
            renderObjectWithSection(request, response, writer, object, (ScriptSection) section);
        }
    }

    /**
     * Key for {@link #SECTION_CACHE} that contains extra information
     * like the request object.
     */
    private static class SectionCacheKey {

        public UUID sectionId;
        public long cacheDuration;
        public HttpServletRequest request;
        public HttpServletResponse response;
        public Section section;

        @Override
        public boolean equals(Object other) {
            return this == other
                    || (other instanceof SectionCacheKey
                    && sectionId.equals(((SectionCacheKey) other).sectionId));
        }

        @Override
        public int hashCode() {
            return sectionId.hashCode();
        }
    }

    /** Cache that contains output of each sections. */
    private static final PullThroughCache<SectionCacheKey, String>
            SECTION_CACHE = new PullThroughCache<SectionCacheKey, String>() {

        @Override
        protected boolean isExpired(SectionCacheKey key, Date lastProduced) {
            return System.currentTimeMillis() - lastProduced.getTime() > key.cacheDuration;
        }

        @Override
        protected String produce(SectionCacheKey key) throws IOException, ServletException {
            try {
                StringWriter writer = new StringWriter();
                writeSection(key.request, key.response, writer, key.section);
                return writer.toString();

            } finally {
                key.request = null;
                key.response = null;
                key.section = null;
            }
        }
    };

    private static boolean tryRenderView(
            HttpServletRequest request,
            HttpServletResponse response,
            Writer writer,
            Object object)
            throws IOException, ServletException {

        ViewRequest viewRequest = new ServletViewRequest(request);
<<<<<<< HEAD
        Object view = viewRequest.createView(PAGE_VIEW_TYPE, object);
=======
        Object view = viewRequest.createView(ObjectUtils.firstNonBlank(request.getParameter("_viewType"), PAGE_VIEW_TYPE), object);
>>>>>>> 36196b9a

        if (view == null) {
            PageViewClass annotation = object.getClass().getAnnotation(PageViewClass.class);
            Class<?> layoutViewClass = annotation != null ? annotation.value() : null;

            if (layoutViewClass != null) {
                view = viewRequest.createView(layoutViewClass, object);

                if (view == null) {
                    LOGGER.warn("Could not create view of type ["
                            + layoutViewClass.getName()
                            + "] for object of type ["
                            + object.getClass()
                            + "]!");
                }
            }
        }

        if (view == null) {
            return false;
        }

        ViewRenderer renderer;

        if ("json".equals(request.getParameter("_renderer"))) {
            JsonViewRenderer jsonViewRenderer = new JsonViewRenderer();

            jsonViewRenderer.setIndented(!Settings.isProduction());
            jsonViewRenderer.setIncludeClassNames(!Settings.isProduction());

            renderer = jsonViewRenderer;

            response.setContentType("application/json");

        } else {
            renderer = ViewRenderer.createRenderer(view);
        }

        if (renderer != null) {
            ViewOutput result = renderer.render(view);
            String output = result.get();

            if (output != null) {
                writer.write(output);
            }

        } else {
            LOGGER.warn("Could not create renderer for view of type ["
                    + view.getClass().getName()
                    + "]!");
        }

        return true;
    }

    /** Renders the given {@code object}. */
    public static void renderObject(
            HttpServletRequest request,
            HttpServletResponse response,
            Writer writer,
            Object object)
            throws IOException, ServletException {

        if (!tryRenderView(request, response, writer, object)) {

            if (object instanceof Section) {
                renderSection(request, response, writer, (Section) object);

            } else {
                renderObjectWithSection(request, response, writer, object, null);
            }
        }
    }

    /** Renders the given {@code object} using the given {@code section}. */
    @SuppressWarnings("all")
    private static void renderObjectWithSection(
            HttpServletRequest request,
            HttpServletResponse response,
            Writer writer,
            Object object,
            ScriptSection section)
            throws IOException, ServletException {

        String engine;
        String script;
        if (section != null) {
            engine = section.getEngine();
            script = section.getRendererPath();
        } else {
            engine = null;
            script = null;
        }

        if (object != null) {
            Object substitution = getSubstitutions(request).get(State.getInstance(object).getId());
            if (substitution != null) {
                object = substitution;
            }

            getRenderedObjects(request).add(object);

            // Engine not specified on section so fall back to the one
            // specified in the object type definition.
            if (ObjectUtils.isBlank(script)) {
                ObjectType type = State.getInstance(object).getType();
                if (type != null) {
                    Renderer.TypeModification typeRenderer = type.as(Renderer.TypeModification.class);
                    engine = typeRenderer.getEngine();
                    script = typeRenderer.findContextualPath(request);
                }
            }
        }

        LazyWriter lazyWriter;

        if (Static.isInlineEditingAllContents(request)) {
            lazyWriter = new LazyWriter(request, writer);
            writer = lazyWriter;

        } else {
            lazyWriter = null;
        }

        try {
            if (object != null) {
                Static.pushObject(request, object);
            }

            if (lazyWriter != null) {
                Map<String, String> map = new HashMap<String, String>();
                Object concrete = Static.peekConcreteObject(request);
                StringBuilder marker = new StringBuilder();

                if (section != null) {
                    map.put("sectionName", section.getName());
                    map.put("sectionId", section.getId().toString());
                }

                if (concrete != null) {
                    State state = State.getInstance(concrete);
                    ObjectType stateType = state.getType();

                    map.put("id", state.getId().toString());

                    if (stateType != null) {
                        map.put("typeLabel", stateType.getLabel());
                    }

                    try {
                        map.put("label", state.getLabel());

                    } catch (RuntimeException error) {
                        // Not a big deal if label can't be retrieved.
                    }
                }

                marker.append("<span class=\"cms-objectBegin\" style=\"display: none;\" data-object=\"");
                marker.append(StringUtils.escapeHtml(ObjectUtils.toJson(map)));
                marker.append("\"></span>");
                lazyWriter.writeLazily(marker.toString());
            }

            if (ObjectUtils.isBlank(script) && object instanceof Renderer) {
                ((Renderer) object).renderObject(
                        request,
                        response,
                        writer instanceof HtmlWriter ? (HtmlWriter) writer : new HtmlWriter(writer));

            } else {
                renderScript(request, response, writer, engine, script);
            }

        } finally {
            if (object != null) {
                Static.popObject(request);
            }

            if (lazyWriter != null) {
                lazyWriter.writeLazily("<span class=\"cms-objectEnd\" style=\"display: none;\"></span>");
                lazyWriter.writePending();
            }
        }
    }

    // Renders the given script using the given engine.
    private static void renderScript(
            HttpServletRequest request,
            HttpServletResponse response,
            Writer writer,
            String engine,
            String script)
            throws IOException, ServletException {

        try {
            if ("RawText".equals(engine)) {
                writer.write(script);
                return;

            } else if (!ObjectUtils.isBlank(script)) {
                JspUtils.include(request, response, writer, StringUtils.ensureStart(script, "/"));
                return;
            }

        // Always catch the error so the page never looks broken
        // in production.
        } catch (Throwable ex) {
            if (Settings.isProduction()) {
                LOGGER.warn(String.format("Can't render [%s]!", script), ex);

            } else if (ex instanceof IOException) {
                throw (IOException) ex;
            } else if (ex instanceof ServletException) {
                throw (ServletException) ex;
            } else if (ex instanceof RuntimeException) {
                throw (RuntimeException) ex;
            } else if (ex instanceof Error) {
                throw (Error) ex;
            } else {
                throw new RuntimeException(ex);
            }
        }
    }

    /** {@link PageFilter} utility methods. */
    public static final class Static {

        private Static() {
        }

        /** Returns the path used to find the main object. */
        public static String getPath(HttpServletRequest request) {
            getSite(request);
            String path = (String) request.getAttribute(PATH_ATTRIBUTE);
            return path != null ? path : request.getServletPath();
        }

        /** Sets the path used to find the main object. */
        public static void setPath(HttpServletRequest request, String path) {
            request.setAttribute(PATH_ATTRIBUTE, path);
        }

        private static void fixPath(HttpServletRequest request, String path) {
            request.setAttribute(FIXED_PATH_ATTRIBUTE, path);
        }

        /** Returns the site associated with the given {@code request}. */
        public static Site getSite(HttpServletRequest request) {
            if (Boolean.TRUE.equals(request.getAttribute(SITE_CHECKED_ATTRIBUTE))) {
                return (Site) request.getAttribute(SITE_ATTRIBUTE);
            }

            request.setAttribute(SITE_CHECKED_ATTRIBUTE, Boolean.TRUE);

            Site site = null;
            String servletPath = request.getServletPath();
            String absoluteUrl = JspUtils.getAbsoluteUrl(request, servletPath);
            Map.Entry<String, Site> entry = Site.Static.findByUrl(absoluteUrl);

            if (entry != null) {
                String path = absoluteUrl.substring(entry.getKey().length() - 1);
                if (path.length() == 0) {
                    fixPath(request, servletPath + "/");
                }

                site = Query.from(Site.class).where("_id = ?", entry.getValue()).first();
                setSite(request, site);
                setPath(request, path);
            }

            return site;
        }

        /** Sets the site associated with the given {@code request}. */
        public static void setSite(HttpServletRequest request, Site site) {
            request.setAttribute(SITE_CHECKED_ATTRIBUTE, Boolean.TRUE);
            request.setAttribute(SITE_ATTRIBUTE, site);
            request.setAttribute("site", site);
        }

        /**
         * Returns {@code true} if the given {@code request} is for a preview.
         *
         * @param request Can't be {@code null}.
         */
        public static boolean isPreview(HttpServletRequest request) {
            return Boolean.TRUE.equals(request.getAttribute(PREVIEW_ATTRIBUTE));
        }

        /** Returns the main object associated with the given {@code request}. */
        public static Object getMainObject(HttpServletRequest request) {
            if (Boolean.TRUE.equals(request.getAttribute(MAIN_OBJECT_CHECKED_ATTRIBUTE))) {
                return request.getAttribute(MAIN_OBJECT_ATTRIBUTE);
            }

            VaryingDatabase varying = new VaryingDatabase();
            varying.setDelegate(Database.Static.getDefault());
            varying.setRequest(request);
            varying.setProfile(getProfile(request));
            Database.Static.overrideDefault(varying);

            try {
                request.setAttribute(MAIN_OBJECT_CHECKED_ATTRIBUTE, Boolean.TRUE);

                Object mainObject = null;
                String servletPath = request.getServletPath();
                String path = getPath(request);
                Site site = getSite(request);

                // On preview request, manually create the main object based on
                // the post data.
                if (path.startsWith("/_preview")) {
                    request.setAttribute(PREVIEW_ATTRIBUTE, Boolean.TRUE);

                    UUID previewId = ObjectUtils.to(UUID.class, request.getParameter(PREVIEW_ID_PARAMETER));

                    if (previewId == null) {
                        String previewIdString = path.substring(10);
                        int slashAt = previewIdString.indexOf('/');

                        if (slashAt > -1) {
                            previewIdString = previewIdString.substring(0, slashAt);
                        }

                        previewId = ObjectUtils.to(UUID.class, previewIdString);
                    }

                    if (previewId != null) {
                        Map<UUID, Object> substitutions = getSubstitutions(request);

                        if (ObjectUtils.to(Date.class, request.getParameter("_date")) == null) {
                            String[] objectStrings = request.getParameterValues(PREVIEW_OBJECT_PARAMETER);

                            if (objectStrings != null) {
                                for (String objectString : objectStrings) {
                                    if (!ObjectUtils.isBlank(objectString)) {
                                        @SuppressWarnings("unchecked")
                                        Map<String, Object> objectMap = (Map<String, Object>) ObjectUtils.fromJson(objectString.trim());
                                        ObjectType type = ObjectType.getInstance(ObjectUtils.to(UUID.class, objectMap.remove("_typeId")));

                                        if (type != null) {
                                            Object object = type.createObject(ObjectUtils.to(UUID.class, objectMap.remove("_id")));
                                            State objectState = State.getInstance(object);

                                            objectState.setValues(objectMap);
                                            substitutions.put(objectState.getId(), object);
                                        }
                                    }
                                }
                            }
                        }

                        UUID mainObjectId = ObjectUtils.to(UUID.class, request.getParameter("_mainObjectId"));
                        Object preview = Query
                                .fromAll()
                                .where("_id = ?", mainObjectId)
                                .first();

                        if (preview == null) {
                            preview = Query
                                    .fromAll()
                                    .where("_id = ?", previewId)
                                    .first();
                        }

                        if (preview instanceof Draft) {
                            mainObject = ((Draft) preview).recreate();

                        } else if (preview instanceof History) {
                            mainObject = ((History) preview).getObject();

                        } else if (preview instanceof Preview) {
                            Preview previewPreview = (Preview) preview;
                            mainObject = previewPreview.getObject();
                            Site previewSite = previewPreview.getSite();

                            if (previewSite != null) {
                                site = previewSite;
                                setSite(request, site);
                            }

                            AuthenticationFilter.Static.setCurrentPreview(request, PageContextFilter.Static.getResponse(), previewPreview);

                        } else if (mainObjectId != null) {
                            mainObject = preview;

                        } else {
                            mainObject = substitutions.get(previewId);

                            if (mainObject == null) {
                                mainObject = preview;
                            }
                        }
                    }

                    if (mainObject != null) {
                        Directory.Data dirData = State.getInstance(mainObject).as(Directory.Data.class);

                        if (dirData.getRawPaths().isEmpty()) {
                            dirData.addPath(null, "/_preview-" + previewId, Directory.PathType.PERMALINK);
                        }

                        Site previewSite = Query
                                .from(Site.class)
                                .where("_id = ?", request.getParameter(PREVIEW_SITE_ID_PARAMETER))
                                .first();

                        if (previewSite != null) {
                            setSite(request, previewSite);

                        } else {
                            for (Directory.Path p : dirData.getPaths()) {
                                if (Directory.PathType.PERMALINK.equals(p.getType())) {
                                    setSite(request, p.getSite());
                                    break;
                                }
                            }
                        }
                    }

                } else {
                    mainObject = Directory.Static.findByPath(site, path);

                    if (mainObject == null) {
                        mainObject = Directory.Static.findByPath(site, path + "/index");

                        // Index pages should have a trailing slash.
                        if (mainObject != null) {

                            // Except when told not to.
                            if (Query.from(CmsTool.class).first().isRemoveTrailingSlashes()) {
                                if (path.length() > 1 && path.endsWith("/")) {
                                    fixPath(request, servletPath.substring(0, servletPath.length() - 1));
                                }

                            } else if (!path.endsWith("/")) {
                                fixPath(request, servletPath + "/");
                            }
                        }

                    // Normal pages shouldn't have a trailing slash.
                    } else if (path.endsWith("/")) {
                        fixPath(request, servletPath.substring(0, servletPath.length() - 1));
                    }
                }

                // Case-insensitive path look-up.
                for (int i = 0, length = path.length(); i < length; ++ i) {
                    if (Character.isUpperCase(path.charAt(i))) {
                        String pathLc = path.toLowerCase(Locale.ENGLISH);
                        if (Directory.Static.findObject(site, pathLc) != null) {
                            fixPath(request, pathLc);
                        }
                        break;
                    }
                }

                // Special fallback names. For example, given /path/to/file,
                // the following are checked:
                //
                // - /path/to/file/*
                // - /path/to/file/**
                // - /path/to/*
                // - /path/to/**
                // - /path/**
                // - /**
                String checkPath;
                int endMarker;

                if (path.endsWith("/")) {
                    checkPath = path;
                    endMarker = 0;

                } else {
                    checkPath = path + "/";
                    endMarker = 1;
                }

                for (int i = 0; mainObject == null; ++ i) {
                    int slashAt = checkPath.lastIndexOf("/");

                    if (slashAt < 0) {
                        break;
                    } else {
                        checkPath = checkPath.substring(0, slashAt);
                    }

                    if (i <= endMarker) {
                        mainObject = Directory.Static.findObject(site, checkPath + "/*");
                    }

                    if (mainObject == null) {
                        mainObject = Directory.Static.findObject(site, checkPath + "/**");
                    }

                    if (mainObject instanceof Directory) {
                        mainObject = null;
                    }

                    if (mainObject != null) {
                        final String pathInfo = path.substring(checkPath.length());

                        if (Query.from(CmsTool.class).first().isRemoveTrailingSlashes()) {
                            if ("/".equals(pathInfo)) {
                                fixPath(request, servletPath.substring(0, servletPath.length() - 1));
                            }

                        } else if (pathInfo.length() < 1) {
                            fixPath(request, servletPath + "/");
                        }

                        request.setAttribute(NEW_REQUEST_ATTRIBUTE, new HttpServletRequestWrapper(request) {
                            @Override
                            public String getPathInfo() {
                                return pathInfo;
                            }
                        });
                    }
                }

                if (!Static.isPreview(request) && mainObject != null) {
                    Preview preview = AuthenticationFilter.Static.getCurrentPreview(request);

                    if (preview != null) {
                        State mainState = State.getInstance(mainObject);

                        if (mainState.getId().equals(preview.getObjectId())) {
                            request.setAttribute(PREVIEW_ATTRIBUTE, Boolean.TRUE);
                            request.setAttribute(PERSISTENT_PREVIEW_ATTRIBUTE, Boolean.TRUE);
                            mainState.putAll(preview.getObjectValues());
                        }
                    }
                }

                setMainObject(request, mainObject);
                return mainObject;

            } finally {
                Database.Static.restoreDefault();
            }
        }

        /** Sets the main object associated with the given {@code request}. */
        public static void setMainObject(HttpServletRequest request, Object mainObject) {
            request.setAttribute(MAIN_OBJECT_CHECKED_ATTRIBUTE, Boolean.TRUE);
            request.setAttribute(MAIN_OBJECT_ATTRIBUTE, mainObject);
            request.setAttribute("mainObject", mainObject);
            request.setAttribute("mainRecord", mainObject);
            request.setAttribute("mainContent", mainObject);
        }

        /** Returns the page used to render the given {@code request}. */
        public static Page getPage(HttpServletRequest request) {
            if (Boolean.TRUE.equals(request.getAttribute(PAGE_CHECKED_ATTRIBUTE))) {
                return (Page) request.getAttribute(PAGE_ATTRIBUTE);
            }

            request.setAttribute(PAGE_CHECKED_ATTRIBUTE, Boolean.TRUE);

            Page page = null;
            Object mainObject = getMainObject(request);

            if (mainObject instanceof Page) {
                page = (Page) mainObject;
            } else {
                page = Template.Static.findRenderable(mainObject, getSite(request));
            }

            setPage(request, page);
            return page;
        }

        /** Sets the page used to render the given {@code request}. */
        public static void setPage(HttpServletRequest request, Page page) {
            request.setAttribute(PAGE_CHECKED_ATTRIBUTE, Boolean.TRUE);
            request.setAttribute(PAGE_ATTRIBUTE, page);
            request.setAttribute("template", page);
        }

        /** Returns the profile used to process the given {@code request}. */
        public static Profile getProfile(HttpServletRequest request) {
            if (Boolean.TRUE.equals(request.getAttribute(PROFILE_CHECKED_ATTRIBUTE))) {
                return (Profile) request.getAttribute(PROFILE_ATTRIBUTE);
            }

            request.setAttribute(PROFILE_CHECKED_ATTRIBUTE, Boolean.TRUE);

            Profile profile = new Profile();
            profile.setUserAgent(request.getHeader("User-Agent"));

            setProfile(request, profile);
            return profile;
        }

        /** Sets the profile used to process the given {@code request}. */
        public static void setProfile(HttpServletRequest request, Profile profile) {
            request.setAttribute(PROFILE_CHECKED_ATTRIBUTE, Boolean.TRUE);
            request.setAttribute(PROFILE_ATTRIBUTE, profile);
            request.setAttribute("profile", profile);
        }

        /**
         * Pushes the given {@code object} to the list of objects that
         * are currently being rendered.
         */
        public static void pushObject(HttpServletRequest request, Object object) {
            ErrorUtils.errorIfNull(object, "object");

            @SuppressWarnings("unchecked")
            List<Object> objects = (List<Object>) request.getAttribute(OBJECTS_ATTRIBUTE);

            if (objects == null) {
                objects = new ArrayList<Object>();
                request.setAttribute(OBJECTS_ATTRIBUTE, objects);
            }

            objects.add(object);
            request.setAttribute("content", object);
            request.setAttribute("record", object);
            request.setAttribute("object", object);
            request.setAttribute(CURRENT_OBJECT_ATTRIBUTE, object);
        }

        /**
         * Pops the last object from the list of objects that are currently
         * being rendered.
         */
        public static Object popObject(HttpServletRequest request) {
            @SuppressWarnings("unchecked")
            List<Object> objects = (List<Object>) request.getAttribute(OBJECTS_ATTRIBUTE);

            if (objects == null || objects.isEmpty()) {
                return null;

            } else {
                Object popped = objects.remove(objects.size() - 1);
                Object object = peekObject(request);
                request.setAttribute("content", object);
                request.setAttribute("record", object);
                request.setAttribute("object", object);
                return popped;
            }
        }

        /**
         * Returns the last object from the list of objects that are currently
         * being rendered.
         */
        public static Object peekObject(HttpServletRequest request) {
            @SuppressWarnings("unchecked")
            List<Object> objects = (List<Object>) request.getAttribute(OBJECTS_ATTRIBUTE);

            if (objects == null || objects.isEmpty()) {
                return null;

            } else {
                return objects.get(objects.size() - 1);
            }
        }

        /**
         * Returns the last concrete object from the list of objects that are
         * currently being rendered.
         */
        public static Object peekConcreteObject(HttpServletRequest request) {
            @SuppressWarnings("unchecked")
            List<Object> objects = (List<Object>) request.getAttribute(OBJECTS_ATTRIBUTE);

            if (objects != null) {
                for (int i = objects.size() - 1; i >= 0; -- i) {
                    Object object = objects.get(i);

                    if (object instanceof Recordable && !State.getInstance(object).isNew()) {
                        return object;
                    }
                }
            }

            return null;
        }

        /**
         * Returns {@code true} if the tool user has requested for inline
         * editing to be fully enabled.
         *
         * @param request Can't be {@code null}.
         * @return {@code false} if a tool user isn't logged in.
         */
        public static boolean isInlineEditingAllContents(HttpServletRequest request) {
            if (Settings.isDebug()) {
                return false;

            } else {
                ToolUser user = AuthenticationFilter.Static.getInsecureToolUser(request);

                return user != null && user.getInlineEditing() == null;
            }
        }

        /** @deprecated Use {@link ElFunctionUtils#plainResource} instead. */
        @Deprecated
        public static String getPlainResource(String servletPath) {
            return ElFunctionUtils.plainResource(servletPath);
        }

        /** @deprecated Use {@link ElFunctionUtils#resource} instead. */
        @Deprecated
        public static String getResource(String servletPath) {
            return ElFunctionUtils.resource(servletPath);
        }
    }

    public static class PathPattern extends Rule {

        private String pattern;

        public String getPattern() {
            return pattern;
        }

        public void setPattern(String pattern) {
            this.pattern = pattern;
        }

        // --- Rule support ---

        @Override
        public boolean evaluate(Variation variation, Profile profile, Object object) {
            HttpServletRequest request = PageContextFilter.Static.getRequest();
            if (request == null) {
                return false;
            }

            String path = request.getServletPath();
            Matcher matcher = Pattern.compile(getPattern()).matcher(path);

            if (!matcher.matches()) {
                return false;
            }

            List<String> matches = new ArrayList<String>();
            StringBuilder pathBuilder = new StringBuilder();
            int lastEnd = 0;

            for (int i = 1, count = matcher.groupCount(); i <= count; ++ i) {
                matches.add(matcher.group(i));
                pathBuilder.append(path.substring(lastEnd, matcher.start(i)));
                lastEnd = matcher.end(i);
            }

            request.setAttribute(PATH_MATCHES_ATTRIBUTE, matches);
            request.setAttribute("pathMatches", matches);

            pathBuilder.append(path.substring(lastEnd));
            PageFilter.Static.setPath(request, pathBuilder.toString());
            return true;
        }
    }

    // --- Deprecated ---

    /** @deprecated No replacement. */
    @Deprecated
    public static final String EXCEPTION_CSS_INJECTED_ATTRIBUTE = ATTRIBUTE_PREFIX + ".exceptionCssInjected";

    /** @deprecated Use {@link Static#getSite} instead. */
    @Deprecated
    public static Site getSite(HttpServletRequest request) {
        return Static.getSite(request);
    }

    /** @deprecated Use {@link Static#setSite} instead. */
    @Deprecated
    public static void setSite(HttpServletRequest request, Site site) {
        Static.setSite(request, site);
    }

    /** @deprecated Use {@link Static#getMainObject} instead. */
    @Deprecated
    public static Object getMainObject(HttpServletRequest request) {
        return Static.getMainObject(request);
    }

    /** @deprecated Use {@link Static#setMainObject} instead. */
    @Deprecated
    public static void setMainObject(HttpServletRequest request, Object mainObject) {
        Static.setMainObject(request, mainObject);
    }

    /**
     * @deprecated Use {@link Static#getPage} instead. To maintain
     *             backward compatibility, this method will return a
     *             {@code null} instead of looking for the most
     *             appropriate page to render with, if it's called
     *             before {@link #doRequest}.
     */
    @Deprecated
    public static Page getPage(HttpServletRequest request) {
        return (Page) request.getAttribute(PAGE_ATTRIBUTE);
    }

    /** @deprecated Use {@link Static#setPage} instead. */
    @Deprecated
    public static void setPage(HttpServletRequest request, Page page) {
        Static.setPage(request, page);
    }

    /** @deprecated Use {@link Static#getProfile} instead. */
    @Deprecated
    public static Profile getProfile(HttpServletRequest request) {
        return Static.getProfile(request);
    }

    /** @deprecated Use {@link Static#setProfile} instead. */
    @Deprecated
    public static void setProfile(HttpServletRequest request, Profile profile) {
        Static.setProfile(request, profile);
    }

    /**
     * @deprecated Use {@link Query#from} and {@link Site#itemsPredicate}
     *             together instead.
     */
    @Deprecated
    public static <T> Query<T> queryFrom(HttpServletRequest request, Class<T> objectClass) {
        return Query.from(objectClass).where(Site.OWNER_FIELD + " = ?", getSite(request));
    }

    /**
     * @deprecated You should let the exception propagate up naturally
     *             instead of catching it and using this method.
     */
    @Deprecated
    public static void writeException(HttpServletRequest request, Writer writer, Exception exception) throws IOException {
        if (exception instanceof RuntimeException) {
            throw (RuntimeException) exception;
        } else if (exception instanceof IOException) {
            throw (IOException) exception;
        } else {
            throw new RuntimeException(exception);
        }
    }

    /** @deprecated Use {@link Static#getPlainResource} instead. */
    @Deprecated
    public static String getPlainResource(String servletPath) {
        return Static.getPlainResource(servletPath);
    }

    /** @deprecated Use {@link Static#getResource} instead. */
    @Deprecated
    public static String getResource(String servletPath) {
        return Static.getResource(servletPath);
    }

    /** Renders the beginning of the given {@code container}. */
    @Deprecated
    protected static void beginContainer(
            HttpServletRequest request,
            HttpServletResponse response,
            Writer writer,
            ContainerSection container)
            throws IOException, ServletException {

        renderScript(request, response, writer, container.getBeginEngine(), container.getBeginScript());
    }

    /** Renders the end of the given {@code container}. */
    @Deprecated
    protected static void endContainer(
            HttpServletRequest request,
            HttpServletResponse response,
            Writer writer,
            ContainerSection container)
            throws IOException, ServletException {

        renderScript(request, response, writer, container.getEndEngine(), container.getEndScript());
    }

    /** @deprecated No replacement. */
    @Deprecated
    public static final String CURRENT_OBJECT_ATTRIBUTE = ATTRIBUTE_PREFIX + ".currentObject";

    /** @deprecated Use {@link Static#peekObject} instead. */
    @Deprecated
    public static Object getCurrentObject(HttpServletRequest request) {
        return Static.peekObject(request);
    }

    /** @deprecated Use {@link Static#pushObject} instead. */
    @Deprecated
    public static void setCurrentObject(HttpServletRequest request, Object object) {
        request.setAttribute(OBJECTS_ATTRIBUTE, null);
        Static.pushObject(request, object);
    }
}<|MERGE_RESOLUTION|>--- conflicted
+++ resolved
@@ -110,8 +110,6 @@
 
     private boolean poweredBy;
 
-    public static final String PAGE_VIEW_TYPE = "cms.page";
-
     /**
      * Returns {@code true} if rendering the given {@code request} has
      * been aborted.
@@ -1102,11 +1100,7 @@
             throws IOException, ServletException {
 
         ViewRequest viewRequest = new ServletViewRequest(request);
-<<<<<<< HEAD
-        Object view = viewRequest.createView(PAGE_VIEW_TYPE, object);
-=======
         Object view = viewRequest.createView(ObjectUtils.firstNonBlank(request.getParameter("_viewType"), PAGE_VIEW_TYPE), object);
->>>>>>> 36196b9a
 
         if (view == null) {
             PageViewClass annotation = object.getClass().getAnnotation(PageViewClass.class);
