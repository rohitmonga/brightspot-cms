--- conflicted
+++ resolved
@@ -62,12 +62,9 @@
 public class RenderTag extends BodyTagSupport implements DynamicAttributes, TryCatchFinally {
 
     private static final Pattern EMPTY_PARAGRAPH_PATTERN = Pattern.compile("(?is)\\s*<p[^>]*>\\s*&nbsp;\\s*</p>\\s*");
-<<<<<<< HEAD
-    private static final String REFERENCE_ATTRIBUTE = "reference";
-=======
     private static final String FIELD_ACCESS_MARKER_BEGIN = "\ue014\ue027\ue041";
     private static final String FIELD_ACCESS_MARKER_END = "\ue068\ue077\ue063";
->>>>>>> 75cc753c
+    private static final String REFERENCE_ATTRIBUTE = "reference";
 
     private String area;
     private String context;
