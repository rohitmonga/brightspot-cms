package com.psddev.cms.db;

import java.nio.ByteBuffer;
import java.security.InvalidKeyException;
import java.security.NoSuchAlgorithmException;
import java.util.ArrayList;
import java.util.Arrays;
import java.util.Collections;
import java.util.Date;
import java.util.Enumeration;
import java.util.HashSet;
import java.util.Iterator;
import java.util.LinkedHashMap;
import java.util.LinkedHashSet;
<<<<<<< HEAD
import java.util.Locale;
=======
import java.util.List;
>>>>>>> 822c7d02
import java.util.Map;
import java.util.Set;
import java.util.UUID;

import javax.crypto.Mac;
import javax.crypto.spec.SecretKeySpec;
import javax.servlet.http.HttpServletRequest;

import com.google.common.io.BaseEncoding;
import com.psddev.cms.tool.CmsTool;
import com.psddev.dari.db.Query;
import com.psddev.dari.db.Record;
import com.psddev.dari.db.State;
import com.psddev.dari.util.CompactMap;
import com.psddev.dari.util.ObjectUtils;
import com.psddev.dari.util.Password;
import com.psddev.dari.util.StorageItem;
import com.psddev.dari.util.Settings;

/** User that uses the CMS and other related tools. */
@ToolUi.IconName("object-toolUser")
@Record.BootstrapPackages("Users and Roles")
@Record.BootstrapTypeMappable(groups = Content.class, uniqueKey = "email")
public class ToolUser extends Record implements ToolEntity {

    @Indexed
    @ToolUi.Note("If left blank, the user will have full access to everything.")
    private ToolRole role;

    @Indexed
    @Required
    private String name;

    @Indexed(unique = true)
    private String email;

    @Indexed(unique = true)
    @ToolUi.Placeholder(dynamicText = "${content.email}")
    private String username;

    @ToolUi.FieldDisplayType("password")
    private String password;

    private StorageItem avatar;

    @ToolUi.Hidden
    private Date passwordChangedDate;

    private Locale locale = Locale.getDefault();

    @ToolUi.FieldDisplayType("timeZone")
    private String timeZone;

    @ToolUi.Hidden
    private UUID currentPreviewId;

    private String phoneNumber;
    private Set<NotificationMethod> notifyVia;

    @ToolUi.Hidden
    private Map<String, Object> settings;

    @ToolUi.Hidden
    private Site currentSite;

    @ToolUi.Hidden
    private Schedule currentSchedule;

    @ToolUi.Hidden
    private boolean tfaEnabled;

    @ToolUi.Hidden
    private String totpSecret;

    @ToolUi.Hidden
    private long lastTotpCounter;

    @Indexed
    @ToolUi.Hidden
    private String totpToken;

    @ToolUi.Hidden
    private long totpTokenTime;

    @Indexed(unique = true)
    @ToolUi.Hidden
    private Set<String> contentLocks;

    @ToolUi.Hidden
    private Set<UUID> automaticallySavedDraftIds;

    @ToolUi.Hidden
    private boolean external;

    @ToolUi.FieldDisplayType("toolUserSavedSearches")
    @ToolUi.Tab("Search")
    private Map<String, String> savedSearches;

    @ToolUi.Placeholder("All Contents")
    private InlineEditing inlineEditing;

    @ToolUi.Tab("Advanced")
    private boolean returnToDashboardOnSave;

    @ToolUi.Tab("Advanced")
    private boolean disableNavigateAwayAlert;

    @ToolUi.Note("Force the user to change the password on next log in.")
    private boolean changePasswordOnLogIn;

    @Indexed
    @ToolUi.Hidden
    private String changePasswordToken;

    @ToolUi.Hidden
    private long changePasswordTokenTime;

<<<<<<< HEAD
    @ToolUi.Placeholder("Default")
    @ToolUi.Tab("Advanced")
    @ToolUi.Values({ "v2", "v3" })
    private String theme;
=======
    @Indexed
    @Embedded
    @ToolUi.Hidden
    private List<LoginToken> loginTokens;
>>>>>>> 822c7d02

    /** Returns the role. */
    public ToolRole getRole() {
        return role;
    }

    /** Sets the role. */
    public void setRole(ToolRole role) {
        this.role = role;
    }

    /** Returns the name. */
    public String getName() {
        return name;
    }

    /** Sets the name. */
    public void setName(String name) {
        this.name = name;
    }

    /** Returns the email. */
    public String getEmail() {
        return email;
    }

    /** Sets the email. */
    public void setEmail(String email) {
        this.email = email;
    }

    public String getUsername() {
        return username;
    }

    public void setUsername(String username) {
        this.username = username;
    }

    /** Returns the password. */
    public Password getPassword() {
        return Password.valueOf(password);
    }

    /** Sets the password. */
    public void setPassword(Password password) {
        this.password = password.toString();
        this.passwordChangedDate = new Date();
    }

    public Date getPasswordChangedDate() {
        return passwordChangedDate;
    }

    public StorageItem getAvatar() {
        return avatar;
    }

    public void setAvatar(StorageItem avatar) {
        this.avatar = avatar;
    }

    /**
     * @return the user's locale.
     */
    public Locale getLocale() {
        return locale;
    }

    /**
     * Sets the user's locale.
     * @param locale the locale.
     */
    public void setLocale(Locale locale) {
        this.locale = locale;
    }

    /**
     * Returns the time zone.
     */
    public String getTimeZone() {
        return timeZone;
    }

    /**
     * Sets the time zone.
     */
    public void setTimeZone(String timeZone) {
        this.timeZone = timeZone;
    }

    /**
     * Finds the device that the user is using in the given {@code request}.
     *
     * @param request Can't be {@code null}.
     * @return Never {@code null}.
     */
    public ToolUserDevice findOrCreateCurrentDevice(HttpServletRequest request) {
        String userAgent = request.getHeader("User-Agent");

        if (userAgent == null) {
            userAgent = "Unknown Device";
        }

        ToolUserDevice device = null;

        for (ToolUserDevice d : Query.
                from(ToolUserDevice.class).
                where("user = ?", this).
                selectAll()) {
            if (userAgent.equals(d.getUserAgent())) {
                device = d;
                break;
            }
        }

        if (device == null) {
            device = new ToolUserDevice();
            device.setUser(this);
            device.setUserAgent(userAgent);
            device.save();
        }

        return device;
    }

    /**
     * Finds the most recent device that the user was using.
     *
     * @return May be {@code null}.
     */
    public ToolUserDevice findRecentDevice() {
        ToolUserDevice device = null;

        for (ToolUserDevice d : Query.
                from(ToolUserDevice.class).
                where("user = ?").
                selectAll()) {
            if (device == null ||
                    device.findLastAction() == null ||
                    (d.findLastAction() != null &&
                    d.findLastAction().getTime() > device.findLastAction().getTime())) {
                device = d;
            }
        }

        return device;
    }

    /**
     * Saves the given {@code action} performed by this user in the device
     * associated with the given {@code request}.
     *
     * @param request Can't be {@code null}.
     * @param content If {@code null}, does nothing.
     */
    public void saveAction(HttpServletRequest request, Object content) {
        if (content == null ||
                ObjectUtils.to(boolean.class, request.getParameter("_mirror"))) {
            return;
        }

        ToolUserAction action = new ToolUserAction();
        StringBuilder url = new StringBuilder();
        String query = request.getQueryString();

        url.append(request.getServletPath());

        if (query != null) {
            url.append('?');
            url.append(query);
        }

        action.setContentId(State.getInstance(content).getId());
        action.setUrl(url.toString());
        findOrCreateCurrentDevice(request).saveAction(action);
    }

    public UUID getCurrentPreviewId() {
        return currentPreviewId;
    }

    public void setCurrentPreviewId(UUID currentPreviewId) {
        this.currentPreviewId = currentPreviewId;
    }

    public String getPhoneNumber() {
        return phoneNumber;
    }

    public void setPhoneNumber(String phoneNumber) {
        this.phoneNumber = phoneNumber;
    }

    /**
     * @return Never {@code null}.
     */
    public Set<NotificationMethod> getNotifyVia() {
        if (notifyVia == null) {
            notifyVia = new LinkedHashSet<NotificationMethod>();
        }
        return notifyVia;
    }

    /**
     * @param notifyVia May be {@code null} to clear the set.
     */
    public void setNotifyVia(Set<NotificationMethod> notifyVia) {
        this.notifyVia = notifyVia;
    }

    /**
     * @deprecated No replacement.
     */
    @Deprecated
    public Set<Notification> getNotifications() {
        return new LinkedHashSet<Notification>();
    }

    /**
     * @deprecated No replacement.
     */
    @Deprecated
    public void setNotifications(Set<Notification> notifications) {
    }

    /** Returns the settings. */
    public Map<String, Object> getSettings() {
        if (settings == null) {
            settings = new LinkedHashMap<String, Object>();
        }
        return settings;
    }

    /** Sets the settings. */
    public void setSettings(Map<String, Object> settings) {
        this.settings = settings;
    }

    public Site getCurrentSite() {
        if ((currentSite == null &&
                hasPermission("site/global")) ||
                (currentSite != null &&
                hasPermission(currentSite.getPermissionId()))) {
            return currentSite;

        } else {
            for (Site s : Site.Static.findAll()) {
                if (hasPermission(s.getPermissionId())) {
                    return s;
                }
            }

            throw new IllegalStateException("No accessible site!");
        }
    }

    public void setCurrentSite(Site site) {
        this.currentSite = site;
    }

    public Schedule getCurrentSchedule() {
        return currentSchedule;
    }

    public void setCurrentSchedule(Schedule currentSchedule) {
        this.currentSchedule = currentSchedule;
    }

    public boolean isTfaEnabled() {
        return tfaEnabled;
    }

    public void setTfaEnabled(boolean tfaEnabled) {
        this.tfaEnabled = tfaEnabled;
    }

    public String getTotpSecret() {
        return totpSecret;
    }

    public String getTotpToken() {
        return totpToken;
    }

    public byte[] getTotpSecretBytes() {
        return BaseEncoding.base32().decode(getTotpSecret());
    }

    public void setTotpSecretBytes(byte[] totpSecretBytes) {
        this.totpSecret = BaseEncoding.base32().encode(totpSecretBytes);
    }

    public void setTotpToken(String totpToken) {
        this.totpToken = totpToken;
        this.totpTokenTime = System.currentTimeMillis();
    }

    private static final String TOTP_ALGORITHM = "HmacSHA1";
    private static final long TOTP_INTERVAL = 30000L;

    private int getTotpCode(long counter) {
        try {
            Mac mac = Mac.getInstance(TOTP_ALGORITHM);

            mac.init(new SecretKeySpec(getTotpSecretBytes(), TOTP_ALGORITHM));

            byte[] hash = mac.doFinal(ByteBuffer.allocate(8).putLong(counter).array());
            int offset = hash[hash.length - 1] & 0xf;
            int binary =
                    ((hash[offset] & 0x7f) << 24) |
                    ((hash[offset + 1] & 0xff) << 16) |
                    ((hash[offset + 2] & 0xff) << 8) |
                    (hash[offset + 3] & 0xff);

            return binary % 1000000;

        } catch (NoSuchAlgorithmException error) {
            throw new IllegalStateException(error);

        } catch (InvalidKeyException error) {
            throw new IllegalStateException(error);
        }
    }

    public boolean verifyTotp(int code) {
        long counter = System.currentTimeMillis() / TOTP_INTERVAL - 2;

        for (long end = counter + 5; counter < end; ++ counter) {
            if (counter > lastTotpCounter &&
                    code == getTotpCode(counter)) {
                lastTotpCounter = counter;
                save();
                return true;
            }
        }

        return false;
    }

    private Set<String> createLocks(String idPrefix) {
        long counter = System.currentTimeMillis() / 10000;
        Set<String> locks = new HashSet<String>();

        locks.add(idPrefix + counter);
        locks.add(idPrefix + (counter + 1));

        return locks;
    }

    /**
     * Tries to lock the content with the given {@code id} for exclusive
     * writes.
     *
     * @param id Can't be {@code null}.
     * @return The tool user that holds the lock. Never {@code null}.
     */
    public ToolUser lockContent(UUID id) {
        if (Query.from(CmsTool.class).first().isDisableContentLocking()) {
            return this;
        }

        String idPrefix = id.toString() + '/';
        long counter = System.currentTimeMillis() / 10000;
        String currentCounter = String.valueOf(counter);
        String nextCounter = String.valueOf(counter + 1);
        String currentLock = idPrefix + currentCounter;
        String nextLock = idPrefix + nextCounter;
        ToolUser user = Query.
                from(ToolUser.class).
                where("_id != ?", this).
                and("contentLocks = ?", Arrays.asList(currentLock, nextLock)).
                first();

        if (user != null) {
            return user;
        }

        Set<String> newLocks = contentLocks != null ? contentLocks : new HashSet<String>();
        Set<String> oldLocks = new HashSet<String>(newLocks);

        for (Iterator<String> i = newLocks.iterator(); i.hasNext();) {
            String lock = i.next();

            if (lock.startsWith(idPrefix) ||
                    !(lock.endsWith(currentCounter) ||
                    lock.endsWith(nextCounter))) {
                i.remove();
            }
        }

        newLocks.add(currentLock);
        newLocks.add(nextLock);

        if (!newLocks.equals(oldLocks)) {
            contentLocks = newLocks;
            save();
        }

        return this;
    }

    /**
     * Releases the exclusive write lock on the content with the given
     * {@code id}.
     *
     * @param id Can't be {@code null}.
     */
    public void unlockContent(UUID id) {
        String idPrefix = id.toString() + '/';
        Set<String> locks = createLocks(idPrefix);
        ToolUser user = Query.
                from(ToolUser.class).
                where("_id != ?", this).
                and("contentLocks = ?", locks).
                first();

        if (user != null) {
            for (Iterator<String> i = user.contentLocks.iterator(); i.hasNext();) {
                if (i.next().startsWith(idPrefix)) {
                    i.remove();
                }
            }

            user.save();
        }
    }

    public Set<UUID> getAutomaticallySavedDraftIds() {
        if (automaticallySavedDraftIds == null) {
            automaticallySavedDraftIds = new LinkedHashSet<UUID>();
        }
        return automaticallySavedDraftIds;
    }

    public void setAutomaticallySavedDraftIds(Set<UUID> draftIds) {
        this.automaticallySavedDraftIds = draftIds;
    }

    public boolean isExternal() {
        return external;
    }

    public void setExternal(boolean external) {
        this.external = external;
    }

    public Map<String, String> getSavedSearches() {
        if (savedSearches == null) {
            savedSearches = new CompactMap<String, String>();
        }
        return savedSearches;
    }

    public void setSavedSearches(Map<String, String> savedSearches) {
        this.savedSearches = savedSearches;
    }

    public InlineEditing getInlineEditing() {
        return inlineEditing;
    }

    public void setInlineEditing(InlineEditing inlineEditing) {
        this.inlineEditing = inlineEditing;
    }

    public boolean isReturnToDashboardOnSave() {
        return returnToDashboardOnSave;
    }

    public void setReturnToDashboardOnSave(boolean returnToDashboardOnSave) {
        this.returnToDashboardOnSave = returnToDashboardOnSave;
    }

    /**
     * @return the disableNavigateAwayAlert
     */
    public boolean isDisableNavigateAwayAlert() {
        return disableNavigateAwayAlert;
    }

    /**
     * @param disableNavigateAwayAlert the disableNavigateAwayAlert to set
     */
    public void setDisableNavigateAwayAlert(boolean disableNavigateAwayAlert) {
        this.disableNavigateAwayAlert = disableNavigateAwayAlert;
    }

    public boolean isChangePasswordOnLogIn() {
        return changePasswordOnLogIn;
    }

    public void setChangePasswordOnLogIn(boolean changePasswordOnLogIn) {
        this.changePasswordOnLogIn = changePasswordOnLogIn;
    }

    public String getChangePasswordToken() {
        return changePasswordToken;
    }

    public void setChangePasswordToken(String changePasswordToken) {
        this.changePasswordToken = changePasswordToken;
        this.changePasswordTokenTime = changePasswordToken == null ? 0L : System.currentTimeMillis();
    }

    public String getTheme() {
        return theme;
    }

    public void setTheme(String theme) {
        this.theme = theme;
    }

    public void updatePassword(Password password) {
        setPassword(password);
        setChangePasswordToken(null);
    }

    /**
     * Returns {@code true} if this user is allowed access to the
     * resources identified by the given {@code permissionId}.
     */
    public boolean hasPermission(String permissionId) {
        ToolRole role = getRole();
        return role != null ? role.hasPermission(permissionId) : true;
    }

    /**
     * Returns {@code true} if forgot paassword email was never sent
     * or was sent before the given {@code interval} in minutes.
     */
    public boolean isAllowedToRequestForgotPassword(long interval) {
        return changePasswordTokenTime + interval * 60L * 1000L < System.currentTimeMillis();
    }

    @Override
    protected void beforeSave() {
        String email = getEmail();
        String username = getUsername();

        if (ObjectUtils.isBlank(email)) {
            if (ObjectUtils.isBlank(username)) {
                throw new IllegalArgumentException("Email or username is required!");

            } else if (username.contains("@")) {
                setEmail(username);
                setUsername(null);
            }
        }
    }

    @Override
    public Iterable<? extends ToolUser> getUsers() {
        return Collections.singleton(this);
    }

    public String generateLoginToken() {
        LoginToken loginToken = new LoginToken();
        getLoginTokens().add(loginToken);
        save();

        return loginToken.getToken();
    }

    public void refreshLoginToken(String token) {
        Iterator<LoginToken> iter = getLoginTokens().iterator();
        while (iter.hasNext()) {
            LoginToken loginToken = iter.next();
            if (loginToken.getToken().equals(token)) {
                loginToken.refreshToken();
            } else if (!loginToken.isValid()) {
                iter.remove();
            }
        }

        save();
    }

    public void removeLoginToken(String token) {
        LoginToken loginToken = getLoginToken(token);
        if (loginToken != null) {
            getLoginTokens().remove(loginToken);
            save();
        }
    }

    public LoginToken getLoginToken(String token) {
        for (LoginToken loginToken : getLoginTokens()) {
            if (loginToken.getToken().equals(token) && loginToken.isValid()) {
                return loginToken;
            }
        }

        return null;
    }

    public List<LoginToken> getLoginTokens() {
        if (loginTokens == null) {
            loginTokens = new ArrayList<LoginToken>();
        }

        return loginTokens;
    }

    public void setLoginTokens(List<LoginToken> loginTokens) {
        this.loginTokens = loginTokens;
    }

    public static class LoginToken extends Record {

        @Indexed
        private String token;
        private Long expireTimestamp;

        public LoginToken() {
            this.token = UUID.randomUUID().toString();

            refreshToken();
        }

        public String getToken() {
            return token;
        }

        public Long getExpireTimestamp() {
            return expireTimestamp;
        }

        public void refreshToken() {
            long sessionTimeout = Settings.getOrDefault(long.class, "cms/tool/sessionTimeout", 0L);

            if (sessionTimeout == 0L) {
                this.expireTimestamp = 0L;
            } else {
                this.expireTimestamp = System.currentTimeMillis() + sessionTimeout;
            }
        }

        public boolean isValid() {
            if (getExpireTimestamp() == 0L) {
                return true;
            }

            return getExpireTimestamp() > System.currentTimeMillis();
        }
    }

    public static final class Static {

        private Static() {
        }

        public static ToolUser getByTotpToken(String totpToken) {
            ToolUser user = Query.from(ToolUser.class).where("totpToken = ?", totpToken).first();
            return user != null && user.totpTokenTime + 60000 > System.currentTimeMillis() ? user : null;
        }

        public static ToolUser getByChangePasswordToken(String changePasswordToken) {
            ToolUser user = Query.from(ToolUser.class).where("changePasswordToken = ?", changePasswordToken).first();
            long expiration = Settings.getOrDefault(long.class, "cms/tool/changePasswordTokenExpirationInHours", 24L) * 60L * 60L * 1000L;
            return user != null && user.changePasswordTokenTime + expiration > System.currentTimeMillis() ? user : null;
        }

        public static ToolUser getByToken(String token) {
            ToolUser user = Query.from(ToolUser.class).where("loginTokens/token = ?", token).first();
            return user != null && user.getLoginToken(token) != null ? user : null;
        }
    }

    public enum InlineEditing {

        ONLY_MAIN_CONTENT("Only Main Content"),
        DISABLED("Disabled");

        private final String label;

        private InlineEditing(String label) {
            this.label = label;
        }

        @Override
        public String toString() {
            return label;
        }
    }
}<|MERGE_RESOLUTION|>--- conflicted
+++ resolved
@@ -12,11 +12,8 @@
 import java.util.Iterator;
 import java.util.LinkedHashMap;
 import java.util.LinkedHashSet;
-<<<<<<< HEAD
+import java.util.List;
 import java.util.Locale;
-=======
-import java.util.List;
->>>>>>> 822c7d02
 import java.util.Map;
 import java.util.Set;
 import java.util.UUID;
@@ -134,17 +131,15 @@
     @ToolUi.Hidden
     private long changePasswordTokenTime;
 
-<<<<<<< HEAD
     @ToolUi.Placeholder("Default")
     @ToolUi.Tab("Advanced")
     @ToolUi.Values({ "v2", "v3" })
     private String theme;
-=======
+
     @Indexed
     @Embedded
     @ToolUi.Hidden
     private List<LoginToken> loginTokens;
->>>>>>> 822c7d02
 
     /** Returns the role. */
     public ToolRole getRole() {
