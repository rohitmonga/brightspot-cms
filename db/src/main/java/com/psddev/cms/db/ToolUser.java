package com.psddev.cms.db;

import java.nio.ByteBuffer;
import java.security.InvalidKeyException;
import java.security.NoSuchAlgorithmException;
<<<<<<< HEAD
import java.util.Arrays;
import java.util.Collections;
import java.util.HashSet;
=======
import java.util.ArrayList;
import java.util.Enumeration;
>>>>>>> e9d26195
import java.util.Iterator;
import java.util.LinkedHashMap;
import java.util.LinkedHashSet;
import java.util.Map;
import java.util.Set;
<<<<<<< HEAD
=======
import java.util.List;
>>>>>>> e9d26195
import java.util.UUID;

import javax.crypto.Mac;
import javax.crypto.spec.SecretKeySpec;
import javax.servlet.http.HttpServletRequest;

import com.google.common.io.BaseEncoding;
import com.psddev.dari.db.Query;
import com.psddev.dari.db.Record;
import com.psddev.dari.db.State;
import com.psddev.dari.util.ObjectUtils;
import com.psddev.dari.util.Password;
import com.psddev.dari.util.Settings;

/** User that uses the CMS and other related tools. */
@ToolUi.IconName("object-toolUser")
public class ToolUser extends Record implements ToolEntity {

    @Indexed
    @ToolUi.Note("If left blank, the user will have full access to everything.")
    private ToolRole role;

    @Indexed
    @Required
    private String name;

    @Indexed(unique = true)
    @Required
    private String email;

    @ToolUi.FieldDisplayType("password")
    private String password;

    @ToolUi.FieldDisplayType("timeZone")
    private String timeZone;

    @ToolUi.Hidden
    private UUID currentPreviewId;

    private String phoneNumber;
    private Set<NotificationMethod> notifyVia;

    @ToolUi.Hidden
    private Map<String, Object> settings;

    @ToolUi.Hidden
    private Site currentSite;

    @ToolUi.Hidden
    private Schedule currentSchedule;

    @ToolUi.Hidden
    private boolean tfaEnabled;

    @ToolUi.Hidden
    private String totpSecret;

    @ToolUi.Hidden
    private long lastTotpCounter;

    @Indexed
    @ToolUi.Hidden
    private String totpToken;

    @ToolUi.Hidden
    private long totpTokenTime;

<<<<<<< HEAD
    @Indexed(unique = true)
    @ToolUi.Hidden
    private Set<String> contentLocks;

    @ToolUi.Hidden
    private Set<UUID> automaticallySavedDraftIds;
=======
    @Indexed
    @Embedded
    @ToolUi.Hidden
    private List<LoginToken> loginTokens;
>>>>>>> e9d26195

    /** Returns the role. */
    public ToolRole getRole() {
        return role;
    }

    /** Sets the role. */
    public void setRole(ToolRole role) {
        this.role = role;
    }

    /** Returns the name. */
    public String getName() {
        return name;
    }

    /** Sets the name. */
    public void setName(String name) {
        this.name = name;
    }

    /** Returns the email. */
    public String getEmail() {
        return email;
    }

    /** Sets the email. */
    public void setEmail(String email) {
        this.email = email;
    }

    /** Returns the password. */
    public Password getPassword() {
        return Password.valueOf(password);
    }

    /** Sets the password. */
    public void setPassword(Password password) {
        this.password = password.toString();
    }

    /**
     * Returns the time zone.
     */
    public String getTimeZone() {
        return timeZone;
    }

    /**
     * Sets the time zone.
     */
    public void setTimeZone(String timeZone) {
        this.timeZone = timeZone;
    }

    /**
     * Finds the device that the user is using in the given {@code request}.
     *
     * @param request Can't be {@code null}.
     * @return Never {@code null}.
     */
    public ToolUserDevice findOrCreateCurrentDevice(HttpServletRequest request) {
        String userAgent = request.getHeader("User-Agent");

        if (userAgent == null) {
            userAgent = "Unknown Device";
        }

        ToolUserDevice device = null;

        for (ToolUserDevice d : Query.
                from(ToolUserDevice.class).
                where("user = ?", this).
                selectAll()) {
            if (userAgent.equals(d.getUserAgent())) {
                device = d;
                break;
            }
        }

        if (device == null) {
            device = new ToolUserDevice();
            device.setUser(this);
            device.setUserAgent(userAgent);
            device.save();
        }

        return device;
    }

    /**
     * Finds the most recent device that the user was using.
     *
     * @return May be {@code null}.
     */
    public ToolUserDevice findRecentDevice() {
        ToolUserDevice device = null;

        for (ToolUserDevice d : Query.
                from(ToolUserDevice.class).
                where("user = ?").
                selectAll()) {
            if (device == null ||
                    device.findLastAction() == null ||
                    (d.findLastAction() != null &&
                    d.findLastAction().getTime() > device.findLastAction().getTime())) {
                device = d;
            }
        }

        return device;
    }

    /**
     * Saves the given {@code action} performed by this user in the device
     * associated with the given {@code request}.
     *
     * @param request Can't be {@code null}.
     * @param content If {@code null}, does nothing.
     */
    public void saveAction(HttpServletRequest request, Object content) {
        if (content == null ||
                ObjectUtils.to(boolean.class, request.getParameter("_mirror"))) {
            return;
        }

        ToolUserAction action = new ToolUserAction();
        StringBuilder url = new StringBuilder();
        String query = request.getQueryString();

        url.append(request.getServletPath());

        if (query != null) {
            url.append('?');
            url.append(query);
        }

        action.setContentId(State.getInstance(content).getId());
        action.setUrl(url.toString());
        findOrCreateCurrentDevice(request).saveAction(action);
    }

    public UUID getCurrentPreviewId() {
        return currentPreviewId;
    }

    public void setCurrentPreviewId(UUID currentPreviewId) {
        this.currentPreviewId = currentPreviewId;
    }

    public String getPhoneNumber() {
        return phoneNumber;
    }

    public void setPhoneNumber(String phoneNumber) {
        this.phoneNumber = phoneNumber;
    }

    /**
     * @return Never {@code null}.
     */
    public Set<NotificationMethod> getNotifyVia() {
        if (notifyVia == null) {
            notifyVia = new LinkedHashSet<NotificationMethod>();
        }
        return notifyVia;
    }

    /**
     * @param notifyVia May be {@code null} to clear the set.
     */
    public void setNotifyVia(Set<NotificationMethod> notifyVia) {
        this.notifyVia = notifyVia;
    }

    /**
     * @deprecated No replacement.
     */
    @Deprecated
    public Set<Notification> getNotifications() {
        return new LinkedHashSet<Notification>();
    }

    /**
     * @deprecated No replacement.
     */
    @Deprecated
    public void setNotifications(Set<Notification> notifications) {
    }

    /** Returns the settings. */
    public Map<String, Object> getSettings() {
        if (settings == null) {
            settings = new LinkedHashMap<String, Object>();
        }
        return settings;
    }

    /** Sets the settings. */
    public void setSettings(Map<String, Object> settings) {
        this.settings = settings;
    }

    public Site getCurrentSite() {
        if ((currentSite == null &&
                hasPermission("site/global")) ||
                (currentSite != null &&
                hasPermission(currentSite.getPermissionId()))) {
            return currentSite;

        } else {
            for (Site s : Site.Static.findAll()) {
                if (hasPermission(s.getPermissionId())) {
                    return s;
                }
            }

            throw new IllegalStateException("No accessible site!");
        }
    }

    public void setCurrentSite(Site site) {
        this.currentSite = site;
    }

    public Schedule getCurrentSchedule() {
        return currentSchedule;
    }

    public void setCurrentSchedule(Schedule currentSchedule) {
        this.currentSchedule = currentSchedule;
    }

    public boolean isTfaEnabled() {
        return tfaEnabled;
    }

    public void setTfaEnabled(boolean tfaEnabled) {
        this.tfaEnabled = tfaEnabled;
    }

    public String getTotpSecret() {
        return totpSecret;
    }

    public String getTotpToken() {
        return totpToken;
    }

    public byte[] getTotpSecretBytes() {
        return BaseEncoding.base32().decode(getTotpSecret());
    }

    public void setTotpSecretBytes(byte[] totpSecretBytes) {
        this.totpSecret = BaseEncoding.base32().encode(totpSecretBytes);
    }

    public void setTotpToken(String totpToken) {
        this.totpToken = totpToken;
        this.totpTokenTime = System.currentTimeMillis();
    }

    private static final String TOTP_ALGORITHM = "HmacSHA1";
    private static final long TOTP_INTERVAL = 30000L;

    private int getTotpCode(long counter) {
        try {
            Mac mac = Mac.getInstance(TOTP_ALGORITHM);

            mac.init(new SecretKeySpec(getTotpSecretBytes(), TOTP_ALGORITHM));

            byte[] hash = mac.doFinal(ByteBuffer.allocate(8).putLong(counter).array());
            int offset = hash[hash.length - 1] & 0xf;
            int binary =
                    ((hash[offset] & 0x7f) << 24) |
                    ((hash[offset + 1] & 0xff) << 16) |
                    ((hash[offset + 2] & 0xff) << 8) |
                    (hash[offset + 3] & 0xff);

            return binary % 1000000;

        } catch (NoSuchAlgorithmException error) {
            throw new IllegalStateException(error);

        } catch (InvalidKeyException error) {
            throw new IllegalStateException(error);
        }
    }

    public boolean verifyTotp(int code) {
        long counter = System.currentTimeMillis() / TOTP_INTERVAL - 2;

        for (long end = counter + 5; counter < end; ++ counter) {
            if (counter > lastTotpCounter &&
                    code == getTotpCode(counter)) {
                lastTotpCounter = counter;
                save();
                return true;
            }
        }

        return false;
    }

    private Set<String> createLocks(String idPrefix) {
        long counter = System.currentTimeMillis() / 10000;
        Set<String> locks = new HashSet<String>();

        locks.add(idPrefix + counter);
        locks.add(idPrefix + (counter + 1));

        return locks;
    }

    /**
     * Tries to lock the content with the given {@code id} for exclusive
     * writes.
     *
     * @param id Can't be {@code null}.
     * @return The tool user that holds the lock. Never {@code null}.
     */
    public ToolUser lockContent(UUID id) {
        String idPrefix = id.toString() + '/';
        long counter = System.currentTimeMillis() / 10000;
        String currentCounter = String.valueOf(counter);
        String nextCounter = String.valueOf(counter + 1);
        String currentLock = idPrefix + currentCounter;
        String nextLock = idPrefix + nextCounter;
        ToolUser user = Query.
                from(ToolUser.class).
                where("_id != ?", this).
                and("contentLocks = ?", Arrays.asList(currentLock, nextLock)).
                first();

        if (user != null) {
            return user;
        }

        Set<String> newLocks = contentLocks != null ? contentLocks : new HashSet<String>();
        Set<String> oldLocks = new HashSet<String>(newLocks);

        for (Iterator<String> i = newLocks.iterator(); i.hasNext(); ) {
            String lock = i.next();

            if (lock.startsWith(idPrefix) ||
                    !(lock.endsWith(currentCounter) ||
                    lock.endsWith(nextCounter))) {
                i.remove();
            }
        }

        newLocks.add(currentLock);
        newLocks.add(nextLock);

        if (!newLocks.equals(oldLocks)) {
            contentLocks = newLocks;
            save();
        }

        return this;
    }

    /**
     * Releases the exclusive write lock on the content with the given
     * {@code id}.
     *
     * @param id Can't be {@code null}.
     */
    public void unlockContent(UUID id) {
        String idPrefix = id.toString() + '/';
        Set<String> locks = createLocks(idPrefix);
        ToolUser user = Query.
                from(ToolUser.class).
                where("_id != ?", this).
                and("contentLocks = ?", locks).
                first();

        if (user != null) {
            for (Iterator<String> i = user.contentLocks.iterator(); i.hasNext(); ) {
                if (i.next().startsWith(idPrefix)) {
                    i.remove();
                }
            }

            user.save();
        }
    }

    public Set<UUID> getAutomaticallySavedDraftIds() {
        if (automaticallySavedDraftIds == null) {
            automaticallySavedDraftIds = new LinkedHashSet<UUID>();
        }
        return automaticallySavedDraftIds;
    }

    public void setAutomaticallySavedDraftIds(Set<UUID> draftIds) {
        this.automaticallySavedDraftIds = draftIds;
    }

    /**
     * Returns {@code true} if this user is allowed access to the
     * resources identified by the given {@code permissionId}.
     */
    public boolean hasPermission(String permissionId) {
        ToolRole role = getRole();
        return role != null ? role.hasPermission(permissionId) : true;
    }

<<<<<<< HEAD
    @Override
    public Iterable<? extends ToolUser> getUsers() {
        return Collections.singleton(this);
=======
    public String generateLoginToken() {
        LoginToken loginToken = new LoginToken();
        getLoginTokens().add(loginToken);
        save();

        return loginToken.getToken();
    }

    public void refreshLoginToken(String token) {
        Iterator<LoginToken> iter = getLoginTokens().iterator();
        while (iter.hasNext()) {
            LoginToken loginToken = iter.next();
            if (loginToken.getToken().equals(token)) {
                loginToken.refreshToken();
            } else if (!loginToken.isValid()) {
                iter.remove();
            }
        }

        save();
    }

    public void removeLoginToken(String token) {
        LoginToken loginToken = getLoginToken(token);
        if (loginToken != null) {
            getLoginTokens().remove(loginToken);
            save();
        }
    }

    public LoginToken getLoginToken(String token) {
        for (LoginToken loginToken : getLoginTokens()) {
            if (loginToken.getToken().equals(token) && loginToken.isValid()) {
                return loginToken;
            }
        }

        return null;
    }

    public List<LoginToken> getLoginTokens() {
        if (loginTokens == null) {
            loginTokens = new ArrayList<LoginToken>();
        }

        return loginTokens;
    }

    public void setLoginTokens(List<LoginToken> loginTokens) {
        this.loginTokens = loginTokens;
    }

    public static class LoginToken extends Record {

        @Indexed
        private String token;
        private Long expireTimestamp;

        public LoginToken() {
            this.token = UUID.randomUUID().toString();

            refreshToken();
        }

        public String getToken() {
            return token;
        }

        public Long getExpireTimestamp() {
            return expireTimestamp;
        }

        public void refreshToken() {
            long sessionTimeout = Settings.getOrDefault(long.class, "cms/tool/sessionTimeout", 0L);

            if (sessionTimeout == 0L) {
                this.expireTimestamp = 0L;
            } else {
                this.expireTimestamp = System.currentTimeMillis() + sessionTimeout;
            }
        }

        public boolean isValid() {
            if (getExpireTimestamp() == 0L) {
                return true;
            }

            return getExpireTimestamp() > System.currentTimeMillis();
        }
>>>>>>> e9d26195
    }

    public static final class Static {

        private Static() {
        }

        public static ToolUser getByTotpToken(String totpToken) {
            ToolUser user = Query.from(ToolUser.class).where("totpToken = ?", totpToken).first();
            return user != null && user.totpTokenTime + 60000 > System.currentTimeMillis() ? user : null;
        }

        public static ToolUser getByToken(String token) {
            ToolUser user = Query.from(ToolUser.class).where("loginTokens/token = ?", token).first();
            return user != null && user.getLoginToken(token) != null ? user : null;
        }
    }
}<|MERGE_RESOLUTION|>--- conflicted
+++ resolved
@@ -3,23 +3,17 @@
 import java.nio.ByteBuffer;
 import java.security.InvalidKeyException;
 import java.security.NoSuchAlgorithmException;
-<<<<<<< HEAD
+import java.util.ArrayList;
 import java.util.Arrays;
 import java.util.Collections;
+import java.util.Enumeration;
 import java.util.HashSet;
-=======
-import java.util.ArrayList;
-import java.util.Enumeration;
->>>>>>> e9d26195
 import java.util.Iterator;
 import java.util.LinkedHashMap;
 import java.util.LinkedHashSet;
+import java.util.List;
 import java.util.Map;
 import java.util.Set;
-<<<<<<< HEAD
-=======
-import java.util.List;
->>>>>>> e9d26195
 import java.util.UUID;
 
 import javax.crypto.Mac;
@@ -87,19 +81,17 @@
     @ToolUi.Hidden
     private long totpTokenTime;
 
-<<<<<<< HEAD
     @Indexed(unique = true)
     @ToolUi.Hidden
     private Set<String> contentLocks;
 
     @ToolUi.Hidden
     private Set<UUID> automaticallySavedDraftIds;
-=======
+
     @Indexed
     @Embedded
     @ToolUi.Hidden
     private List<LoginToken> loginTokens;
->>>>>>> e9d26195
 
     /** Returns the role. */
     public ToolRole getRole() {
@@ -508,11 +500,11 @@
         return role != null ? role.hasPermission(permissionId) : true;
     }
 
-<<<<<<< HEAD
     @Override
     public Iterable<? extends ToolUser> getUsers() {
         return Collections.singleton(this);
-=======
+    }
+
     public String generateLoginToken() {
         LoginToken loginToken = new LoginToken();
         getLoginTokens().add(loginToken);
@@ -602,7 +594,6 @@
 
             return getExpireTimestamp() > System.currentTimeMillis();
         }
->>>>>>> e9d26195
     }
 
     public static final class Static {
