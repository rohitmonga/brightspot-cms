--- conflicted
+++ resolved
@@ -14,7 +14,6 @@
     </difference>
 
     <difference>
-<<<<<<< HEAD
         <className>com/psddev/cms/tool/FileContentType</className>
         <differenceType>7012</differenceType>
         <method>void process(com.psddev.cms.tool.ToolPageContext, com.psddev.dari.util.StorageItem)</method>
@@ -24,7 +23,9 @@
         <className>com/psddev/cms/tool/FileContentType</className>
         <differenceType>7012</differenceType>
         <method>com.psddev.cms.tool.FileContentType getFileContentType(com.psddev.dari.util.StorageItem)</method>
-=======
+    </difference>
+
+    <difference>
         <className>com/psddev/cms/view/ViewCreator</className>
         <differenceType>7005</differenceType>
         <method>java.lang.Object createView(java.lang.Object, com.psddev.cms.view.ViewRequest)</method>
@@ -41,7 +42,6 @@
         <className>com/psddev/cms/view/ViewCreator</className>
         <differenceType>7012</differenceType>
         <method>boolean processRequest(java.lang.Object, com.psddev.cms.view.ViewResponse)</method>
->>>>>>> 4e6fe927
     </difference>
 
 </differences>