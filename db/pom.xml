--- conflicted
+++ resolved
@@ -95,15 +95,15 @@
                                             <differenceType>8001</differenceType>
                                         </difference>
                                         <difference>
-<<<<<<< HEAD
-                                            <className>com/psddev/cms/db/ExternalContentProvider$Storify</className>
-=======
                                             <className>com/psddev/cms/db/ExternalContentProvider$Instagram</className>
                                             <differenceType>8001</differenceType>
                                         </difference>
                                         <difference>
                                             <className>com/psddev/cms/db/ExternalContentProvider$Pinterest</className>
->>>>>>> fc0c97d3
+                                            <differenceType>8001</differenceType>
+                                        </difference>
+                                        <difference>
+                                            <className>com/psddev/cms/db/ExternalContentProvider$Storify</className>
                                             <differenceType>8001</differenceType>
                                         </difference>
                                     </ignored>
