--- conflicted
+++ resolved
@@ -7,12 +7,7 @@
     "codemirror": "5.10.0",
     "css-element-queries": "4250c87c5ab2efd467f99d901252c73eb6bb80ea",
     "d3": "3.4.6",
-<<<<<<< HEAD
-    "evaporate": "ttlabs/evaporatejs",
     "handsontable": "0.20.2",
-=======
-    "handsontable": "0.8.23",
->>>>>>> 66c09cf9
     "husl": "4.0.0",
     "jquery": "1.8.3+1",
     "jsdiff": "2.0.2",
