--- conflicted
+++ resolved
@@ -2,13 +2,8 @@
   "dependencies": {
     "bsp-autoexpand": "1.0.1",
     "bsp-autosubmit": "1.0.0",
-<<<<<<< HEAD
-    "bsp-utils": "2.0.1",
+    "bsp-utils": "2.0.2",
     "codemirror": "5.2.0",
-=======
-    "bsp-utils": "2.0.2",
-    "codemirror": "4.2.0",
->>>>>>> b7213fb8
     "css-element-queries": "4250c87c5ab2efd467f99d901252c73eb6bb80ea",
     "d3": "3.4.6",
     "evaporate": "ttlabs/evaporatejs",
