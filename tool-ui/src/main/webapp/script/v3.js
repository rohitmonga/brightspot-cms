--- conflicted
+++ resolved
@@ -724,10 +724,6 @@
   });
 
   $doc.on('close', '.popup[data-popup-source-class~="objectId-edit"]', function(event) {
-<<<<<<< HEAD
-    
-=======
->>>>>>> d8630fc7
     var $frame = $(event.target);
 
     // Since the edit popup might contain other popups within it,
