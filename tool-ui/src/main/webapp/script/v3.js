--- conflicted
+++ resolved
@@ -80,12 +80,8 @@
   'content/layout-element',
   'v3/content/state',
   'v3/csrf',
-<<<<<<< HEAD
+  'v3/search-filters',
   'v3/search-result-check',
-=======
-  'v3/search-filters',
-  'v3/search-result-check-all',
->>>>>>> 51bda684
   'v3/tabs' ],
 
 function() {
