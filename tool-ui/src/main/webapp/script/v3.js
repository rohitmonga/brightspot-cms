define('jquery', [ ], function() { return $; });
define('jquery.extra', [ ], function() { });
define('jquery.handsontable.full', [ ], function() { });
define('d3', [ ], function() { return d3; });

requirejs.config({
  shim: {
    'leaflet.common': [ 'leaflet' ],
    'leaflet.draw': [ 'leaflet' ],
    'l.control.geosearch': [ 'leaflet' ],
    'l.geosearch.provider.openstreetmap': [ 'l.control.geosearch' ],
    'L.Control.Locate': [ 'leaflet' ],
    'nv.d3': [ 'd3' ],
    'pixastic/actions/blurfast': [ 'pixastic/pixastic.core' ],
    'pixastic/actions/brightness': [ 'pixastic/pixastic.core' ],
    'pixastic/actions/crop': [ 'pixastic/pixastic.core' ],
    'pixastic/actions/desaturate': [ 'pixastic/pixastic.core' ],
    'pixastic/actions/fliph': [ 'pixastic/pixastic.core' ],
    'pixastic/actions/flipv': [ 'pixastic/pixastic.core' ],
    'pixastic/actions/invert': [ 'pixastic/pixastic.core' ],
    'pixastic/actions/rotate': [ 'pixastic/pixastic.core' ],
    'pixastic/actions/sepia': [ 'pixastic/pixastic.core' ],
    'pixastic/actions/sharpen': [ 'pixastic/pixastic.core' ]
  }
});

require([
  'jquery',
  'jquery.extra',

  'bsp-autoexpand',
  'bsp-autosubmit',
  'bsp-utils',
  'jquery.mousewheel',
  'velocity',

  'v3/input/carousel',
  'input/change',
  'input/code',
  'input/color',
  'input/focus',
  'input/grid',
  'input/image',
  'input/location',
  'v3/input/object',
  'input/query',
  'input/region',
  'v3/input/richtext',
  'input/table',
  'input/workflow',

  'jquery.calendar',
  'jquery.dropdown',
  'jquery.editableplaceholder',
  'jquery.popup',
  'jquery.fixedscrollable',
  'v3/jquery.frame',
  'jquery.lazyload',
  'jquery.pagelayout',
  'jquery.pagethumbnails',
  'v3/jquery.repeatable',
  'jquery.sortable',
  'jquery.tabbed',
  'jquery.toggleable',
  'jquery.widthaware',
  'nv.d3',

  'dashboard',
  'content/diff',
  'content/lock',
  'v3/content/publish',
  'content/state' ],

function() {
  var $ = arguments[0];
  var bsp_autoExpand = arguments[2];
  var bsp_autoSubmit = arguments[3];
  var bsp_utils = arguments[4];
  var win = window;
  var undef;
  var $win = $(win),
      doc = win.document,
      $doc = $(doc),
      toolChecks = [ ],
      toolCheckActionCallbacks = [ ];

  $.addToolCheck = function(check) {
    toolCheckActionCallbacks.push(check.actions);
    delete check.actions;
    toolChecks.push(check);
  };

  $.addToolCheck({
    'check': 'kick',
    'actions': {
      'kickIn': function(parameters) {
        win.location = win.location.protocol + '//' + win.location.host + parameters.returnPath;
      },

      'kickOut': function() {
        win.location = CONTEXT_PATH + '/logIn.jsp?forced=true&returnPath=' + encodeURIComponent(win.location.pathname + win.location.search);
      }
    }
  });

  // Standard behaviors.
  $doc.repeatable('live', '.repeatableForm, .repeatableInputs, .repeatableLayout, .repeatableObjectId');
  $doc.repeatable('live', '.repeatableText', {
    'addButtonText': '',
    'removeButtonText': '',
    'restoreButtonText': ''
  });

  bsp_autoExpand.live(document, ':text.expandable, textarea');
  bsp_autoSubmit.live(document, '.autoSubmit');

  $doc.calendar('live', ':text.date');
  $doc.dropDown('live', 'select[multiple], select[data-searchable="true"]');
  $doc.editablePlaceholder('live', ':input[data-editable-placeholder]');
  $doc.fixedScrollable('live', '.fixedScrollable, .searchResult > .searchResultList, .popup[name="miscSearch"] .searchFiltersRest');

  $doc.frame({
    'frameClassName': 'frame',
    'loadingClassName': 'loading',
    'loadedClassName': 'loaded'
  });

  bsp_utils.onDomInsert(document, '[data-bsp-autosubmit], .autoSubmit', {
    'insert': function(item) {
      var $form = $(item).closest('form');
      var $targetFrame = $('.frame[name=' + $form.attr('target') + ']:not(.loading):not(.loaded)');

      if ($targetFrame.length > 0) {
        $form.submit();
      }
    }
  });

  $doc.lazyLoad('live', '.lazyLoad');
  $doc.locationMap('live', '.locationMap');
  $doc.objectId('live', ':input.objectId');
  $doc.pageLayout('live', '.pageLayout');
  $doc.pageThumbnails('live', '.pageThumbnails');
  $doc.regionMap('live', '.regionMap');
  $doc.rte('live', '.richtext');
  $doc.tabbed('live', '.tabbed, .objectInputs');
  $doc.toggleable('live', '.toggleable');
  $doc.widthAware('live', '[data-widths]');

  // Remove placeholder text over search input when there's text.
  $doc.onCreate('.searchInput', function() {
    var $container = $(this),
        $label = $container.find('> label'),
        $input = $container.find('> :text');

    $input.bind('input', $.run(function() {
      $label.toggle(!$input.val());
    }));
  });

  // Hide non-essential items in the permissions input.
  $doc.onCreate('.inputContainer .permissions select', function() {
    var $select = $(this);

    $select.bind('change', $.run(function() {
      $select.parent().find('> h2, > ul').toggle($select.find(':selected').val() === 'some');
    }));
  });

  $doc.onCreate('.searchSuggestionsForm', function() {
    var $suggestionsForm = $(this),
        $source = $suggestionsForm.popup('source'),
        $contentForm = $source.closest('.contentForm'),
        search;

    if ($contentForm.length === 0) {
      return;
    }

    search = win.location.search;
    search += search.indexOf('?') > -1 ? '&' : '?';
    search += 'id=' + $contentForm.attr('data-object-id');

    $.ajax({
      'data': $contentForm.serialize(),
      'type': 'post',
      'url': CONTEXT_PATH + '/content/state.jsp' + search,
      'complete': function(request) {
        if ($suggestionsForm.closest('body').length === 0) {
          return;
        }

        $suggestionsForm.append($('<input/>', {
          'type': 'hidden',
          'name': 'object',
          'value': request.responseText
        }));

        $suggestionsForm.append($('<input/>', {
          'type': 'hidden',
          'name': 'field',
          'value': $source.closest('.inputContainer').attr('data-field')
        }));

        $suggestionsForm.submit();
      }
    });
  });

  $doc.on('click', '.taxonomyExpand', function() {
    var $this = $(this);
    var selectedClass = 'state-selected';
    $this.closest('ul').find('.' + selectedClass).removeClass(selectedClass);
    $this.closest('li').addClass(selectedClass);
  });

  $doc.onCreate('.searchAdvancedResult', function() {
    var $result = $(this),
        checked;

    $result.find('thead tr:first th:first').append($('<div/>', {
      'html': $('<span/>', {
        'class': 'icon icon-check icon-only'
      }),

      'css': {
        'cursor': 'pointer',
        'text-align': 'center',
        'user-select': 'none',
        'vertical-align': 'middle'
      },

      'click': function() {
        var $div = $(this);

        checked = !checked;

        $div.closest('table').find(':checkbox').prop('checked', checked);
        $div.find('.icon').removeClass('icon-check icon-check-empty').addClass(checked ? 'icon-check-empty' : 'icon-check');
        return false;
      }
    }));

    $result.on('change', ':checkbox', function() {
      $result.find('.actions .action').each(function() {
        var $action= $(this),
            text = $action.text();

        if ($result.find(':checkbox:checked').length > 0) {
          $action.text(text.replace('All', 'Selected'));
        } else {
          $action.text(text.replace('Selected', 'All'));
        }
      });
    });
  });

  // Show stack trace when clicking on the exception message.
  $doc.delegate('.exception > *', 'click', function() {
    $(this).find('> .stackTrace').toggle();
  });

  // Soft validation based on suggested sizes.
  (function() {
    var TRIM_RE = /^\s+|\s+$/g,
        WHITESPACE_RE = /\s+/;

    function updateWordCount($container, $input, value) {
      var minimum = +$input.attr('data-suggested-minimum'),
          maximum = +$input.attr('data-suggested-maximum'),
          cc,
          wc;

      value = (value || '').replace(TRIM_RE, '');
      cc = value.length;
      wc = value ? value.split(WHITESPACE_RE).length : 0;

      $container.attr('data-wc-message',
          cc < minimum ? 'Too Short' :
          cc > maximum ? 'Too Long' :
          wc + 'w ' + cc + 'c');
    }

    $doc.delegate(
        '.inputSmall-text :text, .inputSmall-text textarea:not(.richtext)',
        'change.wordCount focus.wordCount input.wordCount',
        $.throttle(100, function() {

      var $input = $(this);

      updateWordCount(
          $input.closest('.inputContainer'),
          $input,
          $input.val());
    }));

    $doc.onCreate('.wysihtml5-sandbox', function() {
      var iframe = this,
          $iframe = $(iframe),
          $container = $iframe.closest('.rte-container'),
          $textarea = $container.find('textarea.richtext'),
          $toolbar = $container.find('.rte-toolbar');

      $(iframe.contentDocument).on('input', $.throttle(100, function() {
        if ($textarea.length > 0) {
          var $bodyClone = $(iframe.contentDocument.body).clone();

          $bodyClone.find('del, .rte').remove();
          updateWordCount(
              $toolbar,
              $textarea,
              $bodyClone.text());
        }
      }));
    });
  })();

  // Make sure that most elements are always in view.
  (function() {
      var lastScrollTop = $win.scrollTop();

      $win.scroll($.throttle(100, function() {
          var scrollTop = $win.scrollTop();

          $('.leftNav, .withLeftNav > .main, .contentForm-aside').each(function() {
              var $element = $(this),
                      elementTop = $element.offset().top,
                      initialElementTop = $element.data('initialElementTop'),
                      windowHeight,
                      elementHeight,
                      alignToTop;

              if ($element.closest('.popup').length > 0) {
                  return;
              }

              if (!initialElementTop) {
                  initialElementTop = elementTop;
                  $element.data('initialElementTop', initialElementTop);
                  $element.css({
                      'position': 'relative',
                      'top': 0
                  });
              }

              windowHeight = $win.height();
              elementHeight = $element.outerHeight();
              alignToTop = function() {
                  $element.stop(true);
                  $element.animate({
                      'top': Math.max(scrollTop, 0)
                  }, 'fast');
              };

              // The element height is less than the window height,
              // so there's no need to account for the bottom alignment.
              if (initialElementTop + elementHeight < windowHeight) {
                  alignToTop();

              // The user is scrolling down.
              } else {
                  if (lastScrollTop < scrollTop) {
                      var windowBottom = scrollTop + windowHeight;
                      var elementBottom = elementTop + elementHeight;
                      if (windowBottom > elementBottom) {
                          $element.stop(true);
                          $element.animate({
                              'top': Math.min(windowBottom, $('body').height()) - elementHeight - initialElementTop
                          }, 'fast');
                      }

                  // The user is scrolling up.
                  } else if (lastScrollTop > scrollTop) {
                      if (elementTop > scrollTop + initialElementTop) {
                          alignToTop();
                      }
                  }
              }
          });

          lastScrollTop = scrollTop;
      }));
  })();

  // Handle file uploads from drag-and-drop.
  (function() {
    var docEntered;

    // Show all drop zones when the user initiates drag-and-drop.
    $doc.bind('dragenter', function() {
      var $body,
          $cover;

      if (docEntered) {
        return;
      }

      docEntered = true;
      $body = $(doc.body);

      // Cover is required to detect mouse leaving the window.
      $cover = $('<div/>', {
        'class': 'uploadableCover',
        'css': {
          'left': 0,
          'height': '100%',
          'position': 'fixed',
          'top': 0,
          'width': '100%',
          'z-index': 1999999
        }
      });

      $cover.bind('dragenter dragover', function(event) {
        event.stopPropagation();
        event.preventDefault();
        return false;
      });

      $cover.bind('dragleave', function() {
        docEntered = false;
        $cover.remove();
        $('.uploadableDrop').remove();
        $('.uploadableFile').remove();
      });

      $cover.bind('drop', function(event) {
        event.preventDefault();
        $cover.trigger('dragleave');
        return false;
      });

      $body.append($cover);

      // Valid file drop zones.
      $('.inputContainer .action-upload, .uploadable .uploadableLink').each(function() {
        var $upload = $(this),
            $container = $upload.closest('.inputContainer, .uploadable'),
            overlayCss,
            $dropZone,
            $dropLink,
            $fileInputContainer,
            $fileInput;

        overlayCss = $.extend($container.offset(), {
          'height': $container.outerHeight(),
          'position': 'absolute',
          'width': $container.outerWidth()
        });

        $dropZone = $('<div/>', {
          'class': 'uploadableDrop',
          'css': overlayCss
        });

        $dropLink = $upload.clone();
        $dropLink.text("Drop Files Here");

        $fileInputContainer = $('<div/>', {
          'class': 'uploadableFile',
          'css': $.extend(overlayCss, {
            'z-index': 2000000
          })
        });

        $fileInput = $('<input/>', {
          'type': 'file',
          'multiple': 'multiple'
        });

        // On file drop, replace the appropriate input.
        $fileInput.one('change', function() {
          var dropLinkOffset = $dropLink.offset(),
              $frame,
              replaceFileInput;

          $cover.hide();
          $dropLink.click();
          $fileInputContainer.hide();

          $frame = $('.frame[name="' + $dropLink.attr('target') + '"]');

          // Position the popup over the drop link.
          $frame.popup('source', $upload, {
            'pageX': dropLinkOffset.left + $dropLink.outerWidth() / 2,
            'pageY': dropLinkOffset.top + $dropLink.outerHeight()
          });

          // Closing the popup resets the drag-and-drop.
          $frame.popup('container').bind('close', function() {
            $cover.trigger('dragleave');
          });

          replaceFileInput = function() {
            var $frameFileInput = $frame.find(':file').eq(0);

            if ($frameFileInput.length !== 1) {
              setTimeout(replaceFileInput, 20);

            } else {
              $.each([ 'class', 'id', 'name', 'style' ], function(index, name) {
                $fileInput.attr(name, $frameFileInput.attr(name) || '');
              });

              $frameFileInput.after($fileInput);
              $frameFileInput.remove();
              $frameFileInput = $fileInput;
              $frameFileInput.change();
            }
          };

          replaceFileInput();
        });

        $dropZone.append($dropLink);
        $body.append($dropZone);
        $fileInputContainer.append($fileInput);
        $body.append($fileInputContainer);
      });
    });

    $doc.bind('dragend', function(event) {
      if (docEntered) {
        docEntered = false;
        $('.uploadableCover').remove();
        $('.uploadableDrop').remove();
        $('.uploadableFile').remove();
      }
    });
  })();

  $doc.on('click', 'button[name="action-delete"], :submit[name="action-delete"]', function() {
    return confirm('Are you sure you want to permanently delete this item?');
  });

  $doc.on('click', 'button[name="action-trash"], :submit[name="action-trash"]', function() {
    return confirm('Are you sure you want to archive this item?');
  });

  $doc.on('input-disable', ':input', function(event, disable) {
    $(this).prop('disabled', disable);
  });

  $doc.onCreate('.inputContainer-readOnly', function() {
    $(this).find(":input, div").trigger('input-disable', [ true ]);
  });

  (function() {
    function sync() {
      var $input = $(this),
          $output = $('output[for="' + $input.attr('id') + '"]');

      $output.prop('value', $input.prop('value'));
    }

    $doc.onCreate('input[type="range"]', sync);
    $doc.on('change input', 'input[type="range"]', sync);

    function fix() {
      var $container = $(this).closest('.inputContainer'),
          $inputs = $container.find('.inputVariation input[type="range"]'),
          total,
          max;

      if ($inputs.length === 0) {
        return;
      }

      total = 0.0;
      max = 0.0;

      $inputs.each(function() {
        var $input = $(this),
            inputMax = parseFloat($input.prop('max'));

        total += parseFloat($input.prop('value'));

        if (max < inputMax) {
          max = inputMax;
        }
      });

      $inputs.each(function() {
        var $input = $(this);

        $input.prop('value', parseFloat($input.prop('value')) / total * max);
        sync.call(this);
      });
    }

    $doc.onCreate('.inputContainer', fix);
    $doc.on('change input', '.inputVariation input[type="range"]', fix);
  })();

  // Key bindings.
  $doc.on('keydown', ':input', function(event) {
    if (event.which === 27) {
      $(this).blur();
    }
  });

  $doc.on('keypress', function(event) {
    var $searchInput;

    if (event.which === 47 && $(event.target).closest(':input').length === 0) {
      $searchInput = $('.toolSearch .searchInput :text');

      $searchInput.val('');
      $searchInput.focus();
      return false;
    }
  });

  // Synchronizes main search input with the hidden one in the type select form.
  $doc.on('input', '.searchFiltersRest > .searchInput > :text', function() {
    var $input = $(this),
        $otherInput = $input.closest('.searchFilters').find('.searchFiltersType > input[name="' + $input.attr('name') + '"]');

    if ($otherInput.length > 0) {
      $otherInput.val($input.val());
    }
  });

  $doc.on('open', '.popup[name="miscSearch"]', function() {
    $(document.body).addClass('toolSearchOpen');
  });

  $doc.on('close', '.popup[name="miscSearch"]', function() {
    $(document.body).removeClass('toolSearchOpen');
  });

  $doc.on('open', '.popup[data-popup-source-class~="objectId-select"]', function(event) {
    var $popup = $(event.target);
    var $input = $popup.popup('source');
    var $container = $input;
    var labels = '';
<<<<<<< HEAD

    while (true) {
      $container = $container.parent().closest('.inputContainer');

      if ($container.length > 0) {
        labels = $container.find('> .inputLabel > label').text() + (labels ? ' \u2192 ' + labels : '');

=======

    while (true) {
      $container = $container.parent().closest('.inputContainer');

      if ($container.length > 0) {
        labels = $container.find('> .inputLabel > label').text() + (labels ? ' \u2192 ' + labels : '');

>>>>>>> 5a5ebbcb
      } else {
        break;
      }
    }

    $popup.find('> .content > .frame > h1').text(
        'Select ' +
        labels +
        ' for ' +
        $input.closest('.contentForm').attr('data-o-label'));
  });

  $doc.on('open', '.popup[data-popup-source-class~="objectId-edit"]', function(event) {
    $(event.target).popup('source').closest('.popup, .toolContent').addClass('under');
    $win.resize();
  });

  $doc.on('frame-load', '.popup[data-popup-source-class~="objectId-edit"] > .content > .frame', function(event) {
    var $frame = $(event.target);
<<<<<<< HEAD

    // Move the close button to the publishing widget.
    var $publishing = $frame.find('.widget-publishing');

    if ($publishing.length > 0) {
      $publishing.append($('<a/>', {
        'class': 'widget-publishing-close',
        'click': function(event) {
          $frame.popup('close');
          return false;
        }
      }));

      $publishing.addClass('widget-publishing-hasClose');
      $frame.popup('container').find('> .content > .closeButton').hide();
    }

    // Scroll the frame into view.
    var oldScrollTop = $win.scrollTop();
    var $source = $frame.popup('source');

    $.data($source[0], 'oldScrollTop', oldScrollTop);

=======

    // Move the close button to the publishing widget.
    var $publishing = $frame.find('.widget-publishing');

    if ($publishing.length > 0) {
      $publishing.addClass('widget-publishing-hasClose');

      $publishing.append($('<a/>', {
        'class': 'widget-publishing-close',
        'click': function(event) {
          $frame.popup('close');
          return false;
        }
      }));
    }

    // Scroll the frame into view.
    var oldScrollTop = $win.scrollTop();
    var $source = $frame.popup('source');

    $.data($source[0], 'oldScrollTop', oldScrollTop);

>>>>>>> 5a5ebbcb
    $('html, body').animate({
      'scrollTop': $source.offset().top - $('.toolHeader:visible').outerHeight(true)
    });
  });

  $doc.on('close', '.popup[data-popup-source-class~="objectId-edit"]', function(event) {
    var $source = $(event.target).popup('source');
    var oldScrollTop = $.data($source[0], 'oldScrollTop');

    if (oldScrollTop) {
<<<<<<< HEAD
      $('html, body').animate({
        'scrollTop': oldScrollTop
      });
    }

    $source.closest('.popup, .toolContent').removeClass('under');
    $win.resize();
=======
      $source.closest('.popup, .toolContent').removeClass('under');

      $('html, body').animate({
        'scrollTop': oldScrollTop

      }, 300, 'swing', function() {
        $win.resize();
      });
    }
>>>>>>> 5a5ebbcb
  });

  $doc.ready(function() {
    (function() {
      var $nav = $('.toolNav');
<<<<<<< HEAD
      var $toggle = $('<div/>', {
        'class': 'toolNavToggle',
        'click': function() {
          $nav.toggle();
=======

      var $split = $('<div/>', {
        'class': 'toolNav-split',
      });

      var $left = $('<ul/>', {
        'class': 'toolNav-splitLeft'
      });

      var $right = $('<div/>', {
        'class': 'toolNav-splitRight'
      });

      $split.append($left);
      $split.append($right);

      $nav.find('> li').each(function() {
        var $item = $(this);
        var $sub = $item.find('> ul');

        $right.append($sub);
        $sub.hide();

        $left.append($('<li/>', {
          'text': $item.text(),
          'mouseover': function() {
            $left.find('> li').removeClass('state-hover');
            $(this).addClass('state-hover');
            $right.find('> ul').hide();
            $sub.show();
          }
        }));
      });

      $left.find('> li:first-child').trigger('mouseover');

      var $toggle = $('<div/>', {
        'class': 'toolNav-toggle',
        'click': function() {
          if ($split.is(':visible')) {
            $split.popup('close');

          } else {
            $split.popup('open');
          }
>>>>>>> 5a5ebbcb
        }
      });

      $nav.before($toggle);

<<<<<<< HEAD
      $win.click(function(event) {
        var nav = $nav[0];
        var toggle = $toggle[0];
        var target = event.target;

        if (nav !== target &&
            !$.contains(nav, target) &&
            toggle !== target &&
            !$.contains(toggle, target)) {
          $nav.hide();
        }
      });
=======
      $split.popup();
      $split.popup('close');
      $split.popup('container').addClass('toolNav-popup');
>>>>>>> 5a5ebbcb
    })();

    $(this).trigger('create');

    // Sync the search input in the tool header with the one in the popup.
    (function() {
      var previousValue;

      $('.toolSearch :text').bind('focus input', $.throttle(500, function(event) {
        var $headerInput = $(this),
            $headerForm = $headerInput.closest('form'),
            $searchFrame,
            $searchInput,
            headerInputValue = $headerInput.val();

        $headerInput.attr('autocomplete', 'off');
        $searchFrame = $('.frame[name="' + $headerForm.attr('target') + '"]');

        if ($searchFrame.length === 0 ||
            (event.type === 'focus' &&
            headerInputValue &&
            $searchFrame.find('.searchResultList .message-warning').length > 0)) {
          $headerForm.submit();

        } else {
          $searchFrame.popup('open');
          $searchInput = $searchFrame.find('.searchFilters :input[name="q"]');

          if (headerInputValue !== $searchInput.val()) {
            $searchInput.val(headerInputValue).trigger('input');
          }
        }
      }));

      $('.toolSearch button').bind('click', function() {
        $('.toolSearch :text').focus();
        return false;
      });
    }());

    // Starts all server-side tool checks.
    if (!DISABLE_TOOL_CHECKS) {
      (function() {
        var toolCheckPoll = function() {
          $.ajax({
            'method': 'post',
            'url': CONTEXT_PATH + '/toolCheckStream',
            'cache': false,
            'dataType': 'json',
            'data': {
              'url': win.location.href,
              'r': JSON.stringify(toolChecks)
            }

          }).done(function(responses) {
            if (!responses) {
              return;
            }

            $.each(responses, function(i, response) {
              if (response) {
                toolCheckActionCallbacks[i][response.action].call(toolChecks[i], response);
              }
            });

          }).done(function() {
            setTimeout(toolCheckPoll, 100);

          }).fail(function() {
            setTimeout(toolCheckPoll, 10000);
          });
        };

        toolCheckPoll();
      })();
    }
  });
});<|MERGE_RESOLUTION|>--- conflicted
+++ resolved
@@ -634,7 +634,6 @@
     var $input = $popup.popup('source');
     var $container = $input;
     var labels = '';
-<<<<<<< HEAD
 
     while (true) {
       $container = $container.parent().closest('.inputContainer');
@@ -642,15 +641,6 @@
       if ($container.length > 0) {
         labels = $container.find('> .inputLabel > label').text() + (labels ? ' \u2192 ' + labels : '');
 
-=======
-
-    while (true) {
-      $container = $container.parent().closest('.inputContainer');
-
-      if ($container.length > 0) {
-        labels = $container.find('> .inputLabel > label').text() + (labels ? ' \u2192 ' + labels : '');
-
->>>>>>> 5a5ebbcb
       } else {
         break;
       }
@@ -670,12 +660,13 @@
 
   $doc.on('frame-load', '.popup[data-popup-source-class~="objectId-edit"] > .content > .frame', function(event) {
     var $frame = $(event.target);
-<<<<<<< HEAD
 
     // Move the close button to the publishing widget.
     var $publishing = $frame.find('.widget-publishing');
 
     if ($publishing.length > 0) {
+      $publishing.addClass('widget-publishing-hasClose');
+
       $publishing.append($('<a/>', {
         'class': 'widget-publishing-close',
         'click': function(event) {
@@ -683,9 +674,6 @@
           return false;
         }
       }));
-
-      $publishing.addClass('widget-publishing-hasClose');
-      $frame.popup('container').find('> .content > .closeButton').hide();
     }
 
     // Scroll the frame into view.
@@ -694,30 +682,6 @@
 
     $.data($source[0], 'oldScrollTop', oldScrollTop);
 
-=======
-
-    // Move the close button to the publishing widget.
-    var $publishing = $frame.find('.widget-publishing');
-
-    if ($publishing.length > 0) {
-      $publishing.addClass('widget-publishing-hasClose');
-
-      $publishing.append($('<a/>', {
-        'class': 'widget-publishing-close',
-        'click': function(event) {
-          $frame.popup('close');
-          return false;
-        }
-      }));
-    }
-
-    // Scroll the frame into view.
-    var oldScrollTop = $win.scrollTop();
-    var $source = $frame.popup('source');
-
-    $.data($source[0], 'oldScrollTop', oldScrollTop);
-
->>>>>>> 5a5ebbcb
     $('html, body').animate({
       'scrollTop': $source.offset().top - $('.toolHeader:visible').outerHeight(true)
     });
@@ -728,36 +692,20 @@
     var oldScrollTop = $.data($source[0], 'oldScrollTop');
 
     if (oldScrollTop) {
-<<<<<<< HEAD
+      $source.closest('.popup, .toolContent').removeClass('under');
+
       $('html, body').animate({
         'scrollTop': oldScrollTop
-      });
-    }
-
-    $source.closest('.popup, .toolContent').removeClass('under');
-    $win.resize();
-=======
-      $source.closest('.popup, .toolContent').removeClass('under');
-
-      $('html, body').animate({
-        'scrollTop': oldScrollTop
 
       }, 300, 'swing', function() {
         $win.resize();
       });
     }
->>>>>>> 5a5ebbcb
   });
 
   $doc.ready(function() {
     (function() {
       var $nav = $('.toolNav');
-<<<<<<< HEAD
-      var $toggle = $('<div/>', {
-        'class': 'toolNavToggle',
-        'click': function() {
-          $nav.toggle();
-=======
 
       var $split = $('<div/>', {
         'class': 'toolNav-split',
@@ -803,30 +751,14 @@
           } else {
             $split.popup('open');
           }
->>>>>>> 5a5ebbcb
         }
       });
 
       $nav.before($toggle);
 
-<<<<<<< HEAD
-      $win.click(function(event) {
-        var nav = $nav[0];
-        var toggle = $toggle[0];
-        var target = event.target;
-
-        if (nav !== target &&
-            !$.contains(nav, target) &&
-            toggle !== target &&
-            !$.contains(toggle, target)) {
-          $nav.hide();
-        }
-      });
-=======
       $split.popup();
       $split.popup('close');
       $split.popup('container').addClass('toolNav-popup');
->>>>>>> 5a5ebbcb
     })();
 
     $(this).trigger('create');
