--- conflicted
+++ resolved
@@ -1,94 +1,5 @@
 define([ 'jquery', 'bsp-utils', 'v3/input/carousel' ], function($, bsp_utils, carouselUtility) {
 
-<<<<<<< HEAD
-    var settings  = {
-        containerSelector         : '.searchResult-carousel',
-        nextAttr                  : 'next-page',
-        prevAttr                  : 'prev-page',
-        itemsSelector             : 'a'
-    };
-
-    bsp_utils.onDomInsert(document, settings.containerSelector, {
-
-        insert : function (container) {
-
-            var carousel;
-
-            var $container = $(container);
-            carousel = Object.create(carouselUtility);
-            carousel.init($container, {numbered:false});
-
-            addTiles($container.children(settings.itemsSelector), false);
-            carousel.update();
-
-            // In case the active tile is not within the window we should center it
-            // (note this might trigger even more tiles to load)
-            carousel.goToActiveTile();
-
-            // Add more tiles via ajax when carousel ends
-            $container.on('carousel.end carousel.begin', function(e, data) {
-
-                var isEndEvent = e.namespace === 'end';
-                var dataAttr = isEndEvent ? settings.nextAttr : settings.prevAttr;
-                var url = $container.data(dataAttr);
-                if (!url) { return; }
-                
-                $.ajax({
-                    'method' : 'get',
-                    'url'    : $container.data(dataAttr),
-                    'cache'  : false
-                }).done(function(html) {
-                    
-                    var $searchCarousel = $(html).find(settings.containerSelector).first();
-                    var url = $searchCarousel.data(dataAttr);
-
-                    // Update the data attribute with the URL to fetch the next set of results
-                    // Note we use jQuery.data() to set the data,
-                    // but we also change the data- attribute on the elment so it can be used by CSS.
-                    $container.data(dataAttr, url).attr('data-' + dataAttr, url);
-
-                    addTiles($searchCarousel.children(settings.itemsSelector), !isEndEvent);
-                    data.carousel.update();
-                });
-
-            });
-
-            /**
-             * Appends or prepends tiles to carousel
-             *
-             * @param {Array|jQueryObject} tiles
-             * jQuery object array
-             *
-             * @param {Boolean} [isPrepend]
-             * Optionally specifies to prepend
-             */
-            function addTiles(tiles, isPrepend) {
-
-                var $tiles = $(tiles);
-
-                if (isPrepend) {
-                    $tiles = $tiles.get().reverse();
-                }
-
-                // Adds tiles to carousel
-                $.each($tiles, function(i, elem) {
-                    var $elem = $(elem);
-                    var index;
-                    
-                    if (isPrepend) {
-                        carousel.prependTile($elem);
-                    } else {
-                        carousel.addTile($elem);
-                    }
-
-                    // Sets active carousel item
-                    if ($elem.find('.carousel-tile-content-active').size() > 0) {
-                        index = ($elem.closest('.carousel-tile').index() + 1) || 0;
-                        carousel.setActive(index);
-                    }
-                });
-            }
-=======
   var settings  = {
     containerSelector         : '.widget-searchCarousel',
     nextAttr                  : 'next-page',
@@ -156,8 +67,27 @@
 
         if (isPrepend) {
           $tiles = $tiles.get().reverse();
->>>>>>> 5b16cff5
         }
-    });
+
+        // Adds tiles to carousel
+        $.each($tiles, function(i, elem) {
+          var $elem = $(elem);
+          var index;
+            
+          if (isPrepend) {
+            carousel.prependTile($elem);
+          } else {
+            carousel.addTile($elem);
+          }
+
+          // Sets active carousel item
+          if ($elem.find('.carousel-tile-content-active').size() > 0) {
+              index = ($elem.closest('.carousel-tile').index() + 1) || 0;
+              carousel.setActive(index);
+          }
+        });
+      }
+    }
+  });
 
 });