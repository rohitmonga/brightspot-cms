--- conflicted
+++ resolved
@@ -55,16 +55,7 @@
         }
       });
 
-<<<<<<< HEAD
-      $container.bind('close.popup', function(event) {
-
-        // If a popup has another popup within it, stop the close event in the child from bubbling up to the parent
-        // (closing the child should not also close the parent)
-        event.stopPropagation();
-          
-=======
       $container.bind('close.popup', function() {
->>>>>>> b4625192
         if ($container.is(':visible') &&
             $container.find('.enhancementForm, .contentForm').find('.inputContainer.state-changed').length > 0 &&
             !confirm('Are you sure you want to close this popup and discard the unsaved changes?')) {
