/** Inline popup. */
(function($, win, undef) {

  var $win = $(win),
      doc = win.document;

  $.plugin2('popup', {
    '_defaultOptions': {

      // Selector, element, or jquery object for the parent element that will
      // contain the popup container
      parent: doc.body,
      
      'padding': {
        'left': 10,
        'right': 10,
        'top': 10
      }
    },

    '_create': function(element) {
      var $inner = $(element);
      var options = this.option();
      var $container = $('<div/>', { 'class': 'popup' });
      var $content = $('<div/>', { 'class': 'content' });
      var $closeButton = $('<div/>', { 'class': 'closeButton' });

      var name = $inner.attr('name');
      if (name) {
        $container.attr('name', name);
      }

      // Bind open and close events.
      $container.bind('open.popup', function() {
        $.removeData($container[0], 'popup-close-cancelled');
        var $original = $(this);
        var scrollLeft = $original.data('popup-scrollLeft');
        var scrollTop = $original.data('popup-scrollTop');
        if (typeof scrollLeft !== 'number' && typeof scrollTop !== 'number') {
          $original.data('popup-scrollLeft', $win.scrollLeft());
          $original.data('popup-scrollTop', $win.scrollTop());
        }
        $original.addClass('popup-show');
      });

      $container.bind('restoreOriginalPosition.popup', function() {
        var $original = $(this);
        var scrollLeft = $original.data('popup-scrollLeft');
        var scrollTop = $original.data('popup-scrollTop');
        $original.removeData('popup-scrollLeft');
        $original.removeData('popup-scrollTop');
        if (typeof scrollLeft === 'number' && typeof scrollTop === 'number') {
          $win.scrollLeft(scrollLeft);
          $win.scrollTop(scrollTop);
        }
      });

      $container.bind('close.popup', function(event) {
<<<<<<< HEAD
        if (this === event.target &&
            !$(this).is('[data-popup-source-class~="imageEditor-hotSpotOverlay"]') &&
            $container.is(':visible') &&
=======
        
        // In the case of nested popups, the close event from the child popup
        // might propagate up to the parent popup, in which case we do not
        // want to close the parent popup.
        // Check for a flag that will be added to the event to indicate a child
        // popup was already closed.
        // Note: we can't just stop event propagation because there is other
        // code relying on popup close events bubbling up to the top.
        if (event.popupClosed) { return; }
        
        if ($container.is(':visible') &&
>>>>>>> 4a6fd063
            $container.find('.enhancementForm, .contentForm').find('.inputContainer.state-changed').length > 0 &&
            !confirm('Are you sure you want to close this popup and discard the unsaved changes?')) {
          $.data($container[0], 'popup-close-cancelled', true);
          return;
        }

        $.removeData($container[0], 'popup-close-cancelled');
          
        var $original = $(this);
<<<<<<< HEAD

        // Prevent infinite looping for nested popups
        if ($original.hasClass('popup-show')) {

          $original.removeClass('popup-show');
          $original.trigger('closed');  
          $('.popup').each(function() {
            var $popup = $(this);
            var $source = $popup.popup('source');

            // If the popup we are closing ($original) contains the link that opened a different popup,
            // then also close that different popup
            if ($source && $.contains($original[0], $source[0])) {
              $popup.popup('close');
            }
          });
        }
=======
        
        // Set a flag to indicate this event has already closed a popup,
        // so we can avoid closing a parent popup in case popups are nested.
        event.popupClosed = true;
        
        $original.removeClass('popup-show');
        $('.popup').each(function() {
          var $popup = $(this);
          var $source = $popup.popup('source');
          if ($source && $.contains($original[0], $source[0])) {
            $popup.popup('close');
          }
        });
>>>>>>> 4a6fd063
      });

      $closeButton.bind('click.popup', function() {
        $(this).popup('close');
      });

      var $body = $(options.parent || doc.body);
      $content.append($inner);
      $content.append($closeButton);
      $container.append($content);
      $body.append($container);
    },

    // Opens the popup.
    'open': function() {
      this.$caller.popup('container').trigger('open');
      return this.$caller;
    },

    'restoreOriginalPosition': function() {
      this.$caller.popup('container').trigger('restoreOriginalPosition');
      return this.$caller;
    },

    // Closes the popup.
    'close': function() {
      this.container().trigger('close');
      return this.$caller;
    },

    // Returns the enclosing element that contains the popup.
    'container': function() {
      return this.$caller.closest('.popup');
    },

    // Returns the popup content element.
    'content': function() {
      return this.$caller.popup('container').find('> .content');
    },

    // Returns the source element that triggered the popup to open.
    'source': function($newSource, event) {
      var options = this.option();

      if (event &&
          ($newSource.height() < 30 ||
          typeof event.pageX !== 'number' ||
          typeof event.pageY !== 'number')) {
        event = undef;
      }

      if (typeof $newSource === 'undefined') {
        var container = this.$caller.popup('container')[0];
        return container ? $.data(container, 'popup-$source') : null;

      } else {
        var $container = this.$caller.popup('container');
        $container.attr('data-popup-source-class', $newSource.prop('class'));
        $container.each(function() {
          $.data(this, 'popup-$source', $newSource);
        });

        // Change position.
        var sourceOffset = $newSource.offset();
        var popupWidth = $container.outerWidth();

        // Make sure left is within bounds.
        var markerDelta = 0;
        var left = event ? event.pageX - popupWidth / 2 : sourceOffset.left + ($newSource.outerWidth() - popupWidth) / 2;
        if (left < options.padding.left) {
          markerDelta = left - options.padding.left;
          left = options.padding.left;
        } else {
          var leftDelta = left + popupWidth - $(doc).width() + options.padding.right;
          if (leftDelta > 0) {
            markerDelta = leftDelta;
            left -= leftDelta;
          }
        }

        // Create a arrow-like marker.
        var $content = $container.popup('content');
        var $marker = $content.find('> .marker');
        if ($marker.length === 0) {
          $marker = $('<div/>', { 'class': 'marker' });
          $content.append($marker);
        }
        var markerLeft = (popupWidth  - 20) / 2 + markerDelta;
        $marker.css('left', markerLeft < 5 ? 5 : markerLeft);

        // Make sure top is within bounds.
        var top = event ? event.pageY : sourceOffset.top + $newSource.outerHeight();
        if (top < 30) {
          top = 30;
        }

        // Adjust left/top if position is fixed.
        var isFixedPosition = $newSource.isFixedPosition();
        if (isFixedPosition) {
          left -= $(window).scrollLeft();
          top -= $(window).scrollTop();
        }

        var $newSourceParent = $newSource.closest('.popup');
        if ($newSourceParent.length === 0) {
          $newSourceParent = $newSource.parent();
        }

        if (isFixedPosition && (top / $win.height()) > 0.3) {
          $container.addClass('popup-fixed');
        }

        $container.css({
          'left': left,
          'margin': 0,
          'position': isFixedPosition ? 'fixed' : 'absolute',
          'top': top,
          'z-index': $newSource.parent().zIndex() + 1
        });

        return this.$caller;
      }
    }
  });

  // Clicking outside the popup should close it.
  $win.click(function(event) {
    var target = event.target;
    var $target = $(target);

    // Special containers that should never close the popup.
    if ($target.closest('#context-menu-layer, .context-menu-root, .search-reset, .queryField_frames').length > 0) {
      return;
    }

    // Close the popup if clicked outside of its own content (e.g. shadow).
    var $targetPopup = $target.popup('container');

    if ($targetPopup.length > 0) {
      var $targetPopupContent = $targetPopup.find('> .content');

      if ($targetPopupContent.length === 0 || !$.contains($targetPopupContent[0], target)) {
        $targetPopup.popup('close');
      }

    } else {

      // Close all popups except the one that was just clicked on.
      $('.popup').each(function() {
        var $popup = $(this);
        var $popupSource = $popup.popup('source');

        if ($popupSource && $popupSource.length > 0) {
          var popupSource = $popupSource[0];

          if (popupSource === target || $.contains(popupSource, target)) {
            return;
          }
        }

        $popup.popup('close');
      });
    }
  });

  // Hitting ESC closes all popups.
  $win.keydown(function(event) {
    if (event.which === 27) {
      var $popups = $('.popup');

      if ($popups.length > 0) {
        $popups.popup('close');
        return false;

      } else {
        return true;
      }
    }
  });

}(jQuery, window));<|MERGE_RESOLUTION|>--- conflicted
+++ resolved
@@ -56,11 +56,6 @@
       });
 
       $container.bind('close.popup', function(event) {
-<<<<<<< HEAD
-        if (this === event.target &&
-            !$(this).is('[data-popup-source-class~="imageEditor-hotSpotOverlay"]') &&
-            $container.is(':visible') &&
-=======
         
         // In the case of nested popups, the close event from the child popup
         // might propagate up to the parent popup, in which case we do not
@@ -71,8 +66,9 @@
         // code relying on popup close events bubbling up to the top.
         if (event.popupClosed) { return; }
         
-        if ($container.is(':visible') &&
->>>>>>> 4a6fd063
+        if (this === event.target &&
+            !$(this).is('[data-popup-source-class~="imageEditor-hotSpotOverlay"]') &&
+            $container.is(':visible') &&
             $container.find('.enhancementForm, .contentForm').find('.inputContainer.state-changed').length > 0 &&
             !confirm('Are you sure you want to close this popup and discard the unsaved changes?')) {
           $.data($container[0], 'popup-close-cancelled', true);
@@ -82,7 +78,10 @@
         $.removeData($container[0], 'popup-close-cancelled');
           
         var $original = $(this);
-<<<<<<< HEAD
+
+        // Set a flag to indicate this event has already closed a popup,
+        // so we can avoid closing a parent popup in case popups are nested.
+        event.popupClosed = true;
 
         // Prevent infinite looping for nested popups
         if ($original.hasClass('popup-show')) {
@@ -100,21 +99,6 @@
             }
           });
         }
-=======
-        
-        // Set a flag to indicate this event has already closed a popup,
-        // so we can avoid closing a parent popup in case popups are nested.
-        event.popupClosed = true;
-        
-        $original.removeClass('popup-show');
-        $('.popup').each(function() {
-          var $popup = $(this);
-          var $source = $popup.popup('source');
-          if ($source && $.contains($original[0], $source[0])) {
-            $popup.popup('close');
-          }
-        });
->>>>>>> 4a6fd063
       });
 
       $closeButton.bind('click.popup', function() {
