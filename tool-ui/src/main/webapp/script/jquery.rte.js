--- conflicted
+++ resolved
@@ -332,7 +332,6 @@
                 var $parent, $prev, $next;
 
                 if (action === 'moveDown') {
-<<<<<<< HEAD
                     $placeholder.closest('body').find('br + br, h1, h2, h3, h4, h5, h6, p').each(function() {
                         if ($placeholder[0].compareDocumentPosition(this) & Node.DOCUMENT_POSITION_FOLLOWING) {
                             $(this).after($placeholder);
@@ -362,30 +361,6 @@
                     }
 
                     $win.scrollTop($win.scrollTop() + $placeholder.offset().top - oldTop);
-=======
-                    for ($parent = $placeholder; !$parent.is('body'); $parent = $parent.parent()) {
-                        for ($next = $parent; ($next = $next.next()).length > 0; ) {
-                            if ($next.css('display') === 'block') {
-                                $next.after($placeholder);
-                                $win.scrollTop($win.scrollTop() + $placeholder.offset().top - oldTop);
-                                rte.updateOverlay();
-                                return false;
-                            }
-                        }
-                    }
-
-                } else if (action === 'moveUp') {
-                    for ($parent = $placeholder; !$parent.is('body'); $parent = $parent.parent()) {
-                        for ($prev = $parent; ($prev = $prev.prev()).length > 0; ) {
-                            if ($prev.css('display') === 'block') {
-                                $prev.before($placeholder);
-                                $win.scrollTop($win.scrollTop() + $placeholder.offset().top - oldTop);
-                                rte.updateOverlay();
-                                return false;
-                            }
-                        }
-                    }
->>>>>>> f734e401
                 }
             }
 
