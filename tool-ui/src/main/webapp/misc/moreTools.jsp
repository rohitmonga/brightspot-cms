--- conflicted
+++ resolved
@@ -14,13 +14,11 @@
 
 ToolPageContext wp = new ToolPageContext(pageContext);
 
-<<<<<<< HEAD
 List<Guide> guides = Query.from(Guide.class).selectAll();
-=======
+
 if (wp.requireUser()) {
     return;
 }
->>>>>>> ad81163b
 
 // --- Presentation ---
 
