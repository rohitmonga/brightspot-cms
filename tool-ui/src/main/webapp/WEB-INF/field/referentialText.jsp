<%@ page import="

com.psddev.cms.db.ReferentialTextMarker,
com.psddev.cms.tool.ToolPageContext,

com.psddev.dari.db.ObjectField,
com.psddev.dari.db.ObjectType,
com.psddev.dari.db.Reference,
com.psddev.dari.db.ReferentialText,
com.psddev.dari.db.Query,
com.psddev.dari.db.State,
com.psddev.dari.util.StorageItem,

com.psddev.dari.util.ObjectUtils,
com.psddev.dari.util.StringUtils,

java.util.Map,
java.util.UUID,
java.util.regex.Matcher
" %><%

// --- Logic ---

ToolPageContext wp = new ToolPageContext(pageContext);
Object object = request.getAttribute("object");
State state = State.getInstance(object);

ObjectField field = (ObjectField) request.getAttribute("field");
String fieldName = field.getInternalName();
ReferentialText fieldValue = (ReferentialText) state.getValue(fieldName);

String inputName = (String) request.getAttribute("inputName");

if ((Boolean) request.getAttribute("isFormPost")) {
    fieldValue = new ReferentialText(wp.param(String.class, inputName), Boolean.TRUE.equals(request.getAttribute("finalDraft")));
    state.putValue(fieldName, fieldValue);
    return;
}

// --- Presentation ---

<<<<<<< HEAD
wp.writeStart("div", "class", "inputSmall inputSmall-text");
wp.writeStart("textarea",
        "class", "richtext",
        "id", wp.getId(),
        "name", inputName,
        "data-user", wp.getObjectLabel(wp.getUser()),
        "data-user-id", wp.getUser() != null ? wp.getUser().getId() : null,
        "data-first-draft", Boolean.TRUE.equals(request.getAttribute("firstDraft")),
        "data-track-changes", !Boolean.TRUE.equals(request.getAttribute("finalDraft")));
=======
wp.write("<div class=\"inputSmall inputSmall-text\">");
wp.write("<textarea class=\"richtext\" data-expandable-class=\"code\" id=\"", wp.getId(), "\" name=\"", wp.h(inputName), "\">");
>>>>>>> f734e401

if (fieldValue != null) {
    for (Object item : fieldValue) {

        if (item instanceof Reference) {
            Reference reference = (Reference) item;
            Object referenceObject = reference.getObject();
            if (referenceObject != null) {

                wp.write("<span class=\"enhancement");
                if (referenceObject instanceof ReferentialTextMarker) {
                    wp.write(" marker");
                }
                wp.write("\"");

                for (Map.Entry<String, Object> e : reference.entrySet()) {
                    if (!"record".equals(e.getKey())) {
                        wp.write(" data-");
                        wp.write(wp.h(e.getKey()));
                        wp.write("=\"");
                        wp.write(wp.h(e.getValue()));
                        wp.write("\"");
                    }
                }

                State referenceState = State.getInstance(referenceObject);
                wp.write(" data-id=\"");
                wp.write(referenceState.getId());
                wp.write("\"");

                ObjectType referenceType = referenceState.getType();
                if (referenceType != null) {
                    for (ObjectField referenceField : referenceType.getFields()) {
                        if (ObjectField.FILE_TYPE.equals(referenceField.getInternalType())) {
                            StorageItem file = (StorageItem) referenceState.getValue(referenceField.getInternalName());
                            if (file != null) {
                                wp.write(" data-preview=\"");
                                wp.write(wp.h(file.getUrl()));
                                wp.write("\"");
                            }
                        }
                    }
                }

                wp.write(">");
                wp.write(referenceState.getLabel());
                wp.write("</span>");
            }

        } else {
            wp.write(wp.h(item));
        }
    }
}

wp.writeEnd();
wp.writeEnd();
%><%!

private static void addStringToReferentialText(ReferentialText referentialText, String string) {
    string = StringUtils.replaceAll(string, "(?i)<p[^>]*>(?:\\s|&nbsp;)*</p>", "");
    string = string.trim();
    if (!ObjectUtils.isBlank(string)) {
        referentialText.add(string);
    }
}
%><|MERGE_RESOLUTION|>--- conflicted
+++ resolved
@@ -39,20 +39,16 @@
 
 // --- Presentation ---
 
-<<<<<<< HEAD
 wp.writeStart("div", "class", "inputSmall inputSmall-text");
 wp.writeStart("textarea",
         "class", "richtext",
+        "data-expandable-class", "code",
         "id", wp.getId(),
         "name", inputName,
         "data-user", wp.getObjectLabel(wp.getUser()),
         "data-user-id", wp.getUser() != null ? wp.getUser().getId() : null,
         "data-first-draft", Boolean.TRUE.equals(request.getAttribute("firstDraft")),
         "data-track-changes", !Boolean.TRUE.equals(request.getAttribute("finalDraft")));
-=======
-wp.write("<div class=\"inputSmall inputSmall-text\">");
-wp.write("<textarea class=\"richtext\" data-expandable-class=\"code\" id=\"", wp.getId(), "\" name=\"", wp.h(inputName), "\">");
->>>>>>> f734e401
 
 if (fieldValue != null) {
     for (Object item : fieldValue) {
