--- conflicted
+++ resolved
@@ -582,7 +582,6 @@
             "class", "inputLarge repeatableForm" + (!bulkUploadTypes.isEmpty() ? " repeatableForm-previewable" : "") + (!bulkUploadTypes.isEmpty() ? " repeatableForm-popup" : ""),
             "foo", "bar",
             "data-generic-arguments", genericArgumentsString);
-<<<<<<< HEAD
     wp.writeStart("ol");
 
     for (Object item : fieldValue) {
@@ -598,32 +597,36 @@
         attributes.add(wp.getObjectLabel(item));
 
         if (!bulkUploadTypes.isEmpty()) {
-=======
-        wp.writeStart("ol");
-            for (Object item : fieldValue) {
-                State itemState = State.getInstance(item);
-                ObjectType itemType = itemState.getType();
-                Date itemPublishDate = itemState.as(Content.ObjectModification.class).getPublishDate();
-
-                wp.writeStart("li",
-                        "data-type", wp.getObjectLabel(itemType),
-                        "data-label", wp.getObjectLabel(item));
-                    wp.writeElement("input",
-                            "type", "hidden",
-                            "name", idName,
-                            "value", itemState.getId());
-
-                    wp.writeElement("input",
-                            "type", "hidden",
-                            "name", typeIdName,
-                            "value", itemType.getId());
-
-                    wp.writeElement("input",
-                            "type", "hidden",
-                            "name", publishDateName,
-                            "value", itemPublishDate != null ? itemPublishDate.getTime() : null);
-
-                    wp.writeElement("input",
+
+            attributes.add("data-embedded-popup");
+            attributes.add("");
+
+            if(hasPreview) {
+                String previewThumbnailUrl = wp.getPreviewThumbnailUrl(item);
+                attributes.add("data-preview");
+                attributes.add(previewThumbnailUrl != null ? previewThumbnailUrl : "");
+                attributes.add("data-preview-field");
+                attributes.add(itemType.getPreviewField());
+            }
+        }
+
+        wp.writeStart("li", attributes.toArray());
+        wp.writeElement("input",
+                "type", "hidden",
+                "name", idName,
+                "value", itemState.getId());
+
+        wp.writeElement("input",
+                "type", "hidden",
+                "name", typeIdName,
+                "value", itemType.getId());
+
+        wp.writeElement("input",
+                "type", "hidden",
+                "name", publishDateName,
+                "value", itemPublishDate != null ? itemPublishDate.getTime() : null);
+
+        wp.writeElement("input",
                             "type", "hidden",
                             "name", dataName,
                             "value", ObjectUtils.toJson(itemState.getSimpleValues()),
@@ -631,39 +634,6 @@
                                     "/contentFormFields",
                                     "typeId", itemType.getId(),
                                     "id", itemState.getId()));
-                wp.writeEnd();
-            }
->>>>>>> 305b15b2
-
-            attributes.add("data-embedded-popup");
-            attributes.add("");
-
-            if(hasPreview) {
-                String previewThumbnailUrl = wp.getPreviewThumbnailUrl(item);
-                attributes.add("data-preview");
-                attributes.add(previewThumbnailUrl != null ? previewThumbnailUrl : "");
-                attributes.add("data-preview-field");
-                attributes.add(itemType.getPreviewField());
-            }
-        }
-
-        wp.writeStart("li", attributes.toArray());
-        wp.writeElement("input",
-                "type", "hidden",
-                "name", idName,
-                "value", itemState.getId());
-
-        wp.writeElement("input",
-                "type", "hidden",
-                "name", typeIdName,
-                "value", itemType.getId());
-
-        wp.writeElement("input",
-                "type", "hidden",
-                "name", publishDateName,
-                "value", itemPublishDate != null ? itemPublishDate.getTime() : null);
-
-        wp.writeFormFields(item);
         wp.writeEnd();
     }
 
