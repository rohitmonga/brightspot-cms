<%@ page session="false" import="

com.psddev.cms.db.BulkUploadDraft,
com.psddev.cms.db.Content,
com.psddev.cms.db.Renderer,
com.psddev.cms.db.ToolUi,
com.psddev.cms.tool.PageWriter,
com.psddev.cms.tool.ToolPageContext,

com.psddev.dari.db.Database,
com.psddev.dari.db.Query,
com.psddev.dari.db.ObjectField,
com.psddev.dari.db.ObjectFieldComparator,
com.psddev.dari.db.ObjectType,
com.psddev.dari.db.State,

com.psddev.dari.util.CompactMap,
com.psddev.dari.util.CssUnit,
com.psddev.dari.util.HtmlGrid,
com.psddev.dari.util.HtmlObject,
com.psddev.dari.util.HtmlWriter,
com.psddev.dari.util.ObjectUtils,
com.psddev.dari.util.StringUtils,
com.psddev.dari.util.StorageItem,

java.io.IOException,
java.util.ArrayList,
java.util.Collections,
java.util.Date,
java.util.HashMap,
java.util.HashSet,
java.util.Iterator,
java.util.List,
java.util.Map,
java.util.Set,
java.util.UUID,
java.util.stream.Collectors
" %><%

// --- Logic ---

final ToolPageContext wp = new ToolPageContext(pageContext);

State state = State.getInstance(request.getAttribute("object"));

final ObjectField field = (ObjectField) request.getAttribute("field");
String fieldName = field.getInternalName();
List<Object> fieldValue = (List<Object>) state.getValue(fieldName);
if (fieldValue == null) {
    fieldValue = new ArrayList<Object>();
}

final List<ObjectType> validTypes = field.as(ToolUi.class).findDisplayTypes();
boolean isValueExternal = ToolUi.isValueExternal(field);

Collections.sort(validTypes, new ObjectFieldComparator("_label", false));

final String inputName = (String) request.getAttribute("inputName");
final String idName = inputName + ".id";
final String typeIdName = inputName + ".typeId";
final String publishDateName = inputName + ".publishDate";
final String dataName = inputName + ".data";
String layoutsName = inputName + ".layouts";

if ((Boolean) request.getAttribute("isFormPost")) {
    if (!isValueExternal) {
        Map<UUID, Object> existing = new HashMap<UUID, Object>();

        for (Object item : fieldValue) {
            existing.put(State.getInstance(item).getId(), item);
        }

        fieldValue.clear();

        UUID[] ids = wp.uuidParams(idName);
        UUID[] typeIds = wp.uuidParams(typeIdName);
        Date[] publishDates = wp.dateParams(publishDateName);
        List<String> datas = wp.params(String.class, dataName);

        for (int i = 0, s = Math.min(Math.min(ids.length, typeIds.length), publishDates.length); i < s; ++ i) {
            Object item = existing.get(ids[i]);
            State itemState = State.getInstance(item);

            if (item != null) {
                itemState.setTypeId(typeIds[i]);

            } else {
                ObjectType type = ObjectType.getInstance(typeIds[i]);
                item = type.createObject(null);
                itemState = State.getInstance(item);
                itemState.setResolveInvisible(true);
                itemState.setId(ids[i]);
            }

            String data = i < datas.size() ? datas.get(i) : null;

            if (!ObjectUtils.isBlank(data)) {
                itemState.putAll((Map<String, Object>) ObjectUtils.fromJson(data));

            } else {
                wp.updateUsingParameters(item);
            }

            itemState.remove(Content.PUBLISH_DATE_FIELD);
            itemState.remove(Content.UPDATE_DATE_FIELD);
            fieldValue.add(item);

            if (field.isEmbedded() && !itemState.isNew()) {
                itemState.setId(null);
                itemState.setStatus(null);
            }
        }

    } else {
        fieldValue.clear();

        for (UUID id : wp.uuidParams(inputName)) {
            Object item = Query.fromAll().where("_id = ?", id).resolveInvisible().first();
            if (item != null) {
                fieldValue.add(item);
            }
        }
    }

    if (!ObjectUtils.isBlank(field.as(Renderer.FieldData.class).getListLayouts())) {
        state.as(Renderer.Data.class).getListLayouts().put(fieldName, wp.params(String.class, layoutsName));
    }

    State.getInstance(request.getAttribute("containerObject")).as(BulkUploadDraft.class).setRunAfterSave(true);
    state.putValue(fieldName, fieldValue);
    return;
}

// --- Presentation ---

UUID containerObjectId = State.getInstance(request.getAttribute("containerObject")).getId();

{
    Set<ObjectType> types = field.getTypes();
    final StringBuilder typeIdsCsv = new StringBuilder();
    StringBuilder typeIdsQuery = new StringBuilder();
    boolean previewable = field.as(ToolUi.class).isDisplayGrid();

    if (types != null && !types.isEmpty()) {
        for (ObjectType type : types) {
            typeIdsCsv.append(type.getId()).append(",");
            typeIdsQuery.append("typeId=").append(type.getId()).append("&");

            if (!ObjectUtils.isBlank(type.getPreviewField())) {
                previewable = true;
            }
        }

        typeIdsCsv.setLength(typeIdsCsv.length() - 1);
        typeIdsQuery.setLength(typeIdsQuery.length() - 1);
    }

    PageWriter writer = wp.getWriter();
    Map<String, List<String>> layouts = field.as(Renderer.FieldData.class).getListLayouts();

    if (layouts != null && !layouts.isEmpty()) {
        String containerId = wp.createId();

        Map<String, HtmlGrid> grids = new HashMap<String, HtmlGrid>();

        writer.writeStart("style", "type", "text/css");
            writer.writeCommonGridCss();

            for (String layoutName : layouts.keySet()) {
                HtmlGrid grid = HtmlGrid.Static.find(application, layoutName);

                if (grid == null) {
                    throw new IllegalArgumentException(String.format(
                            "[%s] isn't a valid layout! Check your CSS and makes sure it's defined properly.",
                            layoutName));
                }

                List<CssUnit> frColumns = new ArrayList<CssUnit>();
                List<List<String>> frTemplate = new ArrayList<List<String>>();

                for (CssUnit column : grid.getColumns()) {
                    String unit = column.getUnit();

                    if ("px".equals(unit)) {
                        column = new CssUnit(column.getNumber() / 200, "fr");

                    } else if ("em".equals(unit)) {
                        column = new CssUnit(column.getNumber() / 20, "fr");
                    }

                    frColumns.add(column);
                }

                for (List<String> t : grid.getTemplate()) {
                    frTemplate.add(new ArrayList<String>(t));
                }

                grid = new HtmlGrid(frColumns, grid.getRows(), frTemplate);

                grids.put(layoutName, grid);
                writer.writeGridCss("." + layoutName, grid);
            }
        writer.writeEnd();

        writer.start("div",
                "class", "inputLarge repeatableLayout",
                "id", containerId);
            writer.start("ol");

                List<String> fieldLayoutNames = state.as(Renderer.Data.class).getListLayouts().get(fieldName);

                if (fieldLayoutNames != null) {
                    int itemIndex = 0;

                    for (String fieldLayoutName : fieldLayoutNames) {
                        writer.start("li");

                            List<String> layoutNames = new ArrayList<String>(layouts.keySet());
                            Collections.sort(layoutNames);

                            writer.start("div", "class", "repeatableLabel");
                                writer.start("select",
                                        "class", "toggleable",
                                        "data-root", "li",
                                        "name", layoutsName);
                                    for (String layoutName : layoutNames) {
                                        writer.start("option",
                                                "data-hide", ".layout",
                                                "data-show", "." + layoutName,
                                                "selected", layoutName.equals(fieldLayoutName) ? "selected" : null,
                                                "value", layoutName);
                                            writer.html(StringUtils.toLabel(layoutName));
                                        writer.end();
                                    }
                                writer.end();
                            writer.end();

                            writer.start("div", "class", "layouts");
                                for (String layoutName : layoutNames) {
                                    HtmlGrid grid = grids.get(layoutName);
                                    List<HtmlObject> values = new ArrayList<HtmlObject>();

                                    for (int i = 0, size = grid.getAreas().size(); i < size; ++ i) {
                                        String itemClass = i < layouts.get(layoutName).size() ? layouts.get(layoutName).get(i) : null;
                                        final StringBuilder itemTypeIdsCsv = new StringBuilder();
                                        final Set<ObjectType> itemTypes = itemClass != null ? Database.Static.getDefault().getEnvironment().getTypesByGroup(itemClass) : null;

                                        if (itemTypes == null || itemTypes.isEmpty()) {
                                            itemTypeIdsCsv.append(typeIdsCsv);

                                        } else {
                                            for (Iterator<ObjectType> j = itemTypes.iterator(); j.hasNext(); ) {
                                                ObjectType type = j.next();

                                                if (type.isAbstract() || type.as(ToolUi.class).isHidden()) {
                                                    j.remove();

                                                } else {
                                                    itemTypeIdsCsv.append(type.getId()).append(",");
                                                }
                                            }
                                            itemTypeIdsCsv.setLength(itemTypeIdsCsv.length() - 1);
                                        }

                                        final State itemState;

                                        if (!layoutName.equals(fieldLayoutName)) {
                                            itemState = null;

                                        } else {
                                            itemState = itemIndex < fieldValue.size() ? State.getInstance(fieldValue.get(itemIndex)) : null;
                                            ++ itemIndex;
                                        }

                                        final boolean embedded = !isValueExternal;

                                        values.add(new HtmlObject() {
                                            public void format(HtmlWriter writer) throws IOException {
                                                StorageItem preview = itemState != null ? itemState.getPreview() : null;

                                                writer.start("div", "class", "inputContainer-listLayoutItemContainer" + (embedded ? " inputContainer-listLayoutItemContainer-embedded" : ""));
                                                    writer.start("div", "class", "inputContainer-listLayoutItem");
                                                        if (embedded) {
                                                            List<Object> validObjects = new ArrayList<Object>();

                                                            for (ObjectType type : itemTypes) {
                                                                if (itemState != null && type.equals(itemState.getType())) {
                                                                    validObjects.add(itemState.getOriginalObject());

                                                                } else {
                                                                    Object itemObj = type.createObject(null);
                                                                    State.getInstance(itemObj).setResolveInvisible(true);
                                                                    validObjects.add(itemObj);
                                                                }
                                                            }

                                                            Collections.sort(validObjects, new ObjectFieldComparator("_type/_label", false));

                                                            String validObjectClass = wp.createId();
                                                            Map<UUID, String> showClasses = new HashMap<UUID, String>();

                                                            wp.writeStart("div", "class", "inputSmall");
                                                                wp.writeStart("select",
                                                                        "class", "toggleable",
                                                                        "data-root", ".inputContainer-listLayoutItem",
                                                                        "name", idName);
                                                                    wp.writeStart("option",
                                                                            "data-hide", "." + validObjectClass,
                                                                            "value", "");
                                                                        wp.writeHtml("None");
                                                                    wp.writeEnd();

                                                                    for (Object validObject : validObjects) {
                                                                        State validState = State.getInstance(validObject);
                                                                        String showClass = wp.createId();

                                                                        showClasses.put(validState.getId(), showClass);

                                                                        wp.writeStart("option",
                                                                                "data-hide", "." + validObjectClass,
                                                                                "data-show", "." + showClass,
                                                                                "selected", itemState != null && validObject.equals(itemState.getOriginalObject()) ? "selected" : null,
                                                                                "value", validState.getId());
                                                                            wp.writeTypeLabel(validObject);
                                                                        wp.writeEnd();
                                                                    }
                                                                wp.writeEnd();
                                                            wp.writeEnd();

                                                            for (Object validObject : validObjects) {
                                                                State validState = State.getInstance(validObject);
                                                                Date validObjectPublishDate = validState.as(Content.ObjectModification.class).getPublishDate();

                                                                wp.writeStart("div",
                                                                        "class", "inputLarge " + validObjectClass + " " + showClasses.get(validState.getId()));
                                                                    wp.writeElement("input",
                                                                            "name", typeIdName,
                                                                            "type", "hidden",
                                                                            "value", validState.getTypeId());

                                                                    wp.writeElement("input",
                                                                            "name", publishDateName,
                                                                            "type", "hidden",
                                                                            "value", validObjectPublishDate != null ? validObjectPublishDate.getTime() : null);

                                                                    if (validState.equals(itemState)) {
                                                                        try {
                                                                            wp.writeFormFields(validObject);

                                                                        } catch (ServletException error) {
                                                                            throw new IOException(error);
                                                                        }

                                                                    } else {
                                                                        wp.writeStart("a",
                                                                                "class", "lazyLoad",
                                                                                "href", wp.cmsUrl("/contentFormFields",
                                                                                        "typeId", validState.getTypeId(),
                                                                                        "id", validState.getId()));
                                                                            wp.writeHtml("Loading...");
                                                                        wp.writeEnd();
                                                                    }
                                                                wp.writeEnd();
                                                            }

                                                        } else {
                                                            writer.writeElement("input",
                                                                    "type", "text",
                                                                    "class", "objectId",
                                                                    "data-searcher-path", field.as(ToolUi.class).getInputSearcherPath(),
                                                                    "data-label", itemState != null ? itemState.getLabel() : null,
                                                                    "data-typeIds", itemTypeIdsCsv,
                                                                    "data-pathed", ToolUi.isOnlyPathed(field),
                                                                    "data-dynamic-predicate", field.getPredicate(),
                                                                    "data-preview", preview != null ? preview.getUrl() : null,
                                                                    "name", inputName,
                                                                    "value", itemState != null ? itemState.getId() : null);
                                                        }
                                                    writer.end();
                                                writer.end();
                                            }
                                        });
                                    }

                                    writer.start("div", "class", "layout " + layoutName);
                                        writer.grid(values, grid, true);
                                    writer.end();
                                }
                            writer.end();

                        writer.end();
                    }
                }

                writer.writeStart("script", "type", "text/template");
                    writer.start("li");

                        List<String> layoutNames = new ArrayList<String>(layouts.keySet());
                        Collections.sort(layoutNames);

                        writer.start("div", "class", "repeatableLabel");
                            writer.start("select",
                                    "class", "toggleable",
                                    "data-root", "li",
                                    "name", layoutsName);
                                for (String layoutName : layoutNames) {
                                    writer.start("option",
                                            "data-hide", ".layout",
                                            "data-show", "." + layoutName,
                                            "value", layoutName);
                                        writer.html(StringUtils.toLabel(layoutName));
                                    writer.end();
                                }
                            writer.end();
                        writer.end();

                        writer.start("div", "class", "layouts");
                            for (String layoutName : layoutNames) {
                                HtmlGrid grid = grids.get(layoutName);
                                List<HtmlObject> values = new ArrayList<HtmlObject>();

                                for (int i = 0, size = grid.getAreas().size(); i < size; ++ i) {
                                    String itemClass = i < layouts.get(layoutName).size() ? layouts.get(layoutName).get(i) : null;
                                    final StringBuilder itemTypeIdsCsv = new StringBuilder();
                                    final Set<ObjectType> itemTypes = itemClass != null ? Database.Static.getDefault().getEnvironment().getTypesByGroup(itemClass) : null;

                                    if (itemTypes == null || itemTypes.isEmpty()) {
                                        itemTypeIdsCsv.append(typeIdsCsv);

                                    } else {
                                        for (Iterator<ObjectType> j = itemTypes.iterator(); j.hasNext(); ) {
                                            ObjectType type = j.next();

                                            if (type.isAbstract() || type.as(ToolUi.class).isHidden()) {
                                                j.remove();

                                            } else {
                                                itemTypeIdsCsv.append(type.getId()).append(",");
                                            }
                                        }
                                        itemTypeIdsCsv.setLength(itemTypeIdsCsv.length() - 1);
                                    }

                                    final boolean embedded = !isValueExternal;

                                    values.add(new HtmlObject() {
                                        public void format(HtmlWriter writer) throws IOException {
                                            writer.start("div", "class", "inputContainer-listLayoutItemContainer" + (embedded ? " inputContainer-listLayoutItemContainer-embedded" : ""));
                                                writer.start("div", "class", "inputContainer-listLayoutItem");
                                                    if (embedded) {
                                                        List<Object> validObjects = new ArrayList<Object>();

                                                        for (ObjectType type : itemTypes) {
                                                            Object itemObj = type.createObject(null);
                                                            State.getInstance(itemObj).setResolveInvisible(true);
                                                            validObjects.add(itemObj);
                                                        }

                                                        Collections.sort(validObjects, new ObjectFieldComparator("_type/_label", false));

                                                        String validObjectClass = wp.createId();
                                                        Map<UUID, String> showClasses = new HashMap<UUID, String>();

                                                        wp.writeStart("div", "class", "inputSmall");
                                                            wp.writeStart("select",
                                                                    "class", "toggleable",
                                                                    "data-root", ".inputContainer-listLayoutItem",
                                                                    "name", idName);
                                                                wp.writeStart("option",
                                                                        "data-hide", "." + validObjectClass,
                                                                        "value", "");
                                                                    wp.writeHtml("None");
                                                                wp.writeEnd();

                                                                for (Object validObject : validObjects) {
                                                                    State validState = State.getInstance(validObject);
                                                                    String showClass = wp.createId();

                                                                    showClasses.put(validState.getId(), showClass);

                                                                    wp.writeStart("option",
                                                                            "data-hide", "." + validObjectClass,
                                                                            "data-show", "." + showClass,
                                                                            "value", validState.getId());
                                                                        wp.writeTypeLabel(validObject);
                                                                    wp.writeEnd();
                                                                }
                                                            wp.writeEnd();
                                                        wp.writeEnd();

                                                        for (Object validObject : validObjects) {
                                                            State validState = State.getInstance(validObject);
                                                            Date validObjectPublishDate = validState.as(Content.ObjectModification.class).getPublishDate();

                                                            wp.writeStart("div",
                                                                    "class", "inputLarge " + validObjectClass + " " + showClasses.get(validState.getId()));
                                                                wp.writeElement("input",
                                                                        "name", typeIdName,
                                                                        "type", "hidden",
                                                                        "value", validState.getTypeId());

                                                                wp.writeElement("input",
                                                                        "name", publishDateName,
                                                                        "type", "hidden",
                                                                        "value", validObjectPublishDate != null ? validObjectPublishDate.getTime() : null);

                                                                wp.writeStart("a",
                                                                        "class", "lazyLoad",
                                                                        "href", wp.cmsUrl("/contentFormFields",
                                                                                "typeId", validState.getTypeId(),
                                                                                "id", validState.getId()));
                                                                    wp.writeHtml("Loading...");
                                                                wp.writeEnd();
                                                            wp.writeEnd();
                                                        }

                                                    } else {
                                                        writer.writeElement("input",
                                                                "type", "text",
                                                                "class", "objectId",
                                                                "data-searcher-path", field.as(ToolUi.class).getInputSearcherPath(),
                                                                "data-typeIds", itemTypeIdsCsv,
                                                                "data-pathed", ToolUi.isOnlyPathed(field),
                                                                "data-dynamic-predicate", field.getPredicate(),
                                                                "name", inputName);
                                                    }
                                                writer.end();
                                            writer.end();
                                        }
                                    });
                                }

                                writer.start("div", "class", "layout " + layoutName);
                                    writer.grid(values, grid, true);
                                writer.end();
                            }
                        writer.end();

                    writer.end();
                writer.writeEnd();
            writer.end();
        writer.end();

        return;
    }
}

if (!isValueExternal) {
    Set<ObjectType> bulkUploadTypes = new HashSet<ObjectType>();

    for (ObjectType t : validTypes) {
        for (ObjectField f : t.getFields()) {
            if (f.as(ToolUi.class).isBulkUpload()) {
                for (ObjectType ft : f.getTypes()) {
                    bulkUploadTypes.add(ft);
                }
            }
        }
    }

    boolean displayGrid = field.as(ToolUi.class).isDisplayGrid();

    StringBuilder genericArgumentsString = new StringBuilder();
    List<ObjectType> genericArguments = field.getGenericArguments();

    if (genericArguments != null && !genericArguments.isEmpty()) {
        for (ObjectType type : genericArguments) {
            genericArgumentsString.append(type.getId());
            genericArgumentsString.append(",");
        }

        genericArgumentsString.setLength(genericArgumentsString.length() - 1);
    }

    wp.writeStart("div",
            "class", "inputLarge repeatableForm" + (displayGrid ? " repeatableForm-previewable" : ""),
            "foo", "bar",
            "data-generic-arguments", genericArgumentsString);

        wp.writeStart("ol",
                "data-sortable-input-name", inputName,
                "data-sortable-valid-item-types", validTypes.stream()
                        .map(ObjectType::getId)
                        .map(UUID::toString)
                        .collect(Collectors.joining(" ")));

            for (Object item : fieldValue) {
                State itemState = State.getInstance(item);
                ObjectType itemType = itemState.getType();
                Date itemPublishDate = itemState.as(Content.ObjectModification.class).getPublishDate();

                wp.writeStart("li",
                        "data-sortable-item-type", itemType.getId(),
                        "data-type", wp.getObjectLabel(itemType),
                        "data-label", wp.getObjectLabel(item),
                        
                        // Add the image url for the preview thumbnail, plus the field name that provided the thumbnail
                        // so if that field is changed the front-end knows that the thumbnail should also be updated
                        "data-preview", wp.getPreviewThumbnailUrl(item),
                        "data-preview-field", itemType.getPreviewField()
                        
                        );
                    wp.writeElement("input",
                            "type", "hidden",
                            "name", idName,
                            "value", itemState.getId());

                    wp.writeElement("input",
                            "type", "hidden",
                            "name", typeIdName,
                            "value", itemType.getId());

                    wp.writeElement("input",
                            "type", "hidden",
                            "name", publishDateName,
                            "value", itemPublishDate != null ? itemPublishDate.getTime() : null);

                    if (!itemState.hasAnyErrors()) {
                        wp.writeElement("input",
                                "type", "hidden",
                                "name", dataName,
                                "value", ObjectUtils.toJson(itemState.getSimpleValues()),
                                "data-form-fields-url", wp.cmsUrl(
                                        "/contentFormFields",
                                        "typeId", itemType.getId(),
                                        "id", itemState.getId()));

                    } else {
                        wp.writeFormFields(item);
                    }
                wp.writeEnd();
            }

            for (ObjectType type : validTypes) {
                wp.writeStart("script", "type", "text/template");
                    wp.writeStart("li",
<<<<<<< HEAD
                            "class", displayGrid ? "collapsed" : null,
=======
                            "class", !bulkUploadTypes.isEmpty() ? "collapsed" : null,
                            "data-sortable-item-type", type.getId(),
>>>>>>> 6541936a
                            "data-type", wp.getObjectLabel(type),
                            // Add the name of the preview field so the front end knows
                            // if that field is updated it should update the thumbnail
                            "data-preview-field", type.getPreviewField());
                        wp.writeStart("a",
                                "href", wp.cmsUrl("/content/repeatableObject.jsp",
                                        "inputName", inputName,
                                        "typeId", type.getId()));
                        wp.writeEnd();
                    wp.writeEnd();
                wp.writeEnd();
            }
        wp.writeEnd();

        if (!bulkUploadTypes.isEmpty() && !field.as(ToolUi.class).isReadOnly()) {
            StringBuilder typeIdsQuery = new StringBuilder();

            for (ObjectType type : bulkUploadTypes) {
                typeIdsQuery.append("typeId=").append(type.getId()).append("&");
            }

            typeIdsQuery.setLength(typeIdsQuery.length() - 1);

            wp.writeStart("a",
                    "class", "action-upload",
                    "href", wp.url("/content/uploadFiles?" + typeIdsQuery, "containerId", containerObjectId),
                    "target", "uploadFiles");
                wp.writeHtml("Upload Files");
            wp.writeEnd();
        }
    wp.writeEnd();

} else {
    Set<ObjectType> valueTypes = field.getTypes();
    final StringBuilder typeIdsCsv = new StringBuilder();
    StringBuilder typeIdsQuery = new StringBuilder();

    if (valueTypes != null && !valueTypes.isEmpty()) {
        for (ObjectType valueType : valueTypes) {
            typeIdsCsv.append(valueType.getId()).append(",");
            typeIdsQuery.append("typeId=").append(valueType.getId()).append("&");
        }

        typeIdsCsv.setLength(typeIdsCsv.length() - 1);
        typeIdsQuery.setLength(typeIdsQuery.length() - 1);
    }

    boolean displayGrid = field.as(ToolUi.class).isDisplayGrid();

    PageWriter writer = wp.getWriter();

    writer.start("div", "class", "inputSmall repeatableObjectId" + (displayGrid ? " repeatableObjectId-previewable" : ""));

        if (fieldValue == null || fieldValue.isEmpty()) {

            String dynamicPlaceholderText = field.as(ToolUi.class).getPlaceholderDynamicText();
            String placeholder = field.as(ToolUi.class).getPlaceholder();

            if (!ObjectUtils.isBlank(dynamicPlaceholderText)) {
                writer.start("span", "class", "objectId-placeholder", "id", field.getId() + "-placeholder", "data-dynamic-text", dynamicPlaceholderText).end();
            } else if (!ObjectUtils.isBlank(placeholder)) {
                writer.start("span", "class", "objectId-placeholder", "id", field.getId() + "-placeholder");
                    writer.html(placeholder);
                writer.end();
            }
        }

        writer.start("ol",
                    "data-sortable-input-name", inputName,
                    "data-sortable-valid-item-types", validTypes.stream()
                            .map(ObjectType::getId)
                            .map(UUID::toString)
                            .collect(Collectors.joining(" ")));

            if (fieldValue != null) {
                for (Object item : fieldValue) {
                    writer.start("li",
                            "data-sortable-item-type", State.getInstance(item).getTypeId());

                        wp.writeObjectSelect(field, item, "name", inputName);
                    writer.end();
                }
            }
            writer.writeStart("script", "type", "text/template");
                writer.start("li");
                    wp.writeObjectSelect(field, null, "name", inputName);
                writer.end();
            writer.writeEnd();
        writer.end();

        if (displayGrid && !field.as(ToolUi.class).isReadOnly()) {
            writer.start("a",
                    "class", "action-upload",
                    "href", wp.url("/content/uploadFiles?" + typeIdsQuery, "containerId", containerObjectId),
                    "target", "uploadFiles");
                writer.html("Upload Files");
            writer.end();
        }
    writer.end();
}
%><|MERGE_RESOLUTION|>--- conflicted
+++ resolved
@@ -634,12 +634,8 @@
             for (ObjectType type : validTypes) {
                 wp.writeStart("script", "type", "text/template");
                     wp.writeStart("li",
-<<<<<<< HEAD
                             "class", displayGrid ? "collapsed" : null,
-=======
-                            "class", !bulkUploadTypes.isEmpty() ? "collapsed" : null,
                             "data-sortable-item-type", type.getId(),
->>>>>>> 6541936a
                             "data-type", wp.getObjectLabel(type),
                             // Add the name of the preview field so the front end knows
                             // if that field is updated it should update the thumbnail
